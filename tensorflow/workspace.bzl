# TensorFlow external dependencies that can be loaded in WORKSPACE files.

load("//third_party/gpus:cuda_configure.bzl", "cuda_configure")
load("//third_party/mkl:build_defs.bzl", "mkl_repository")
load("//third_party/py:python_configure.bzl", "python_configure")
load("//third_party/sycl:sycl_configure.bzl", "sycl_configure")
load("//third_party/toolchains/cpus/arm:arm_compiler_configure.bzl", "arm_compiler_configure")
load("//third_party:repo.bzl", "tf_http_archive")
load("@io_bazel_rules_closure//closure/private:java_import_external.bzl", "java_import_external")
load("@io_bazel_rules_closure//closure:defs.bzl", "filegroup_external")

# Parse the bazel version string from `native.bazel_version`.
def _parse_bazel_version(bazel_version):
  # Remove commit from version.
  version = bazel_version.split(" ", 1)[0]
  # Split into (release, date) parts and only return the release
  # as a tuple of integers.
  parts = version.split("-", 1)
  # Turn "release" into a tuple of strings
  version_tuple = ()
  for number in parts[0].split("."):
    version_tuple += (str(number),)
  return version_tuple

# Check that a specific bazel version is being used.
def check_version(bazel_version):
  if "bazel_version" not in dir(native):
    fail("\nCurrent Bazel version is lower than 0.2.1, expected at least %s\n" %
         bazel_version)
  elif not native.bazel_version:
    print("\nCurrent Bazel is not a release version, cannot check for " +
          "compatibility.")
    print("Make sure that you are running at least Bazel %s.\n" % bazel_version)
  else:
    current_bazel_version = _parse_bazel_version(native.bazel_version)
    minimum_bazel_version = _parse_bazel_version(bazel_version)
    if minimum_bazel_version > current_bazel_version:
      fail("\nCurrent Bazel version is {}, expected at least {}\n".format(
          native.bazel_version, bazel_version))

# If TensorFlow is linked as a submodule.
# path_prefix is no longer used.
# tf_repo_name is thought to be under consideration.
def tf_workspace(path_prefix="", tf_repo_name=""):
  # We must check the bazel version before trying to parse any other BUILD
  # files, in case the parsing of those build files depends on the bazel
  # version we require here.
  check_version("0.5.4")
  cuda_configure(name="local_config_cuda")
  sycl_configure(name="local_config_sycl")
  python_configure(name="local_config_python")

  # Point //external/local_config_arm_compiler to //external/arm_compiler
  arm_compiler_configure(
      name="local_config_arm_compiler",
      remote_config_repo="../arm_compiler",
      build_file = str(Label("//third_party/toolchains/cpus/arm:BUILD")))

  mkl_repository(
      name = "mkl",
      urls = [
          "https://mirror.bazel.build/github.com/01org/mkl-dnn/releases/download/v0.9/mklml_lnx_2018.0.20170720.tgz",
          "https://github.com/01org/mkl-dnn/releases/download/v0.9/mklml_lnx_2018.0.20170720.tgz",
      ],
      sha256 = "57ba56c4c243f403ff78f417ff854ef50b9eddf4a610a917b7c95e7fa8553a4b",
      strip_prefix = "mklml_lnx_2018.0.20170720",
      build_file = str(Label("//third_party/mkl:mkl.BUILD")),
  )

  if path_prefix:
    print("path_prefix was specified to tf_workspace but is no longer used " +
          "and will be removed in the future.")

  tf_http_archive(
      name = "mkl_dnn",
      urls = [
          "https://mirror.bazel.build/github.com/01org/mkl-dnn/archive/b01e3a55a07be62172e713bcd2644c5176360212.tar.gz",
          "https://github.com/01org/mkl-dnn/archive/b01e3a55a07be62172e713bcd2644c5176360212.tar.gz",
      ],
      sha256 = "0d529ad4c49dc799e6df07c2b88b115d0668735da15fb3b3862d28d33fa68165",
      strip_prefix = "mkl-dnn-b01e3a55a07be62172e713bcd2644c5176360212",
      build_file = str(Label("//third_party/mkl_dnn:mkldnn.BUILD")),
  )

  tf_http_archive(
      name = "com_google_absl",
      urls = [
          "https://mirror.bazel.build/github.com/abseil/abseil-cpp/archive/cc4bed2d74f7c8717e31f9579214ab52a9c9c610.tar.gz",
          "https://github.com/abseil/abseil-cpp/archive/cc4bed2d74f7c8717e31f9579214ab52a9c9c610.tar.gz",
      ],
     sha256 = "f1a7349f88d2846210c42e2f7271dabeee404c2a3b4198e34a797993e3569b03",
     strip_prefix = "abseil-cpp-cc4bed2d74f7c8717e31f9579214ab52a9c9c610",
  )

  tf_http_archive(
      name = "eigen_archive",
      urls = [
          "https://mirror.bazel.build/bitbucket.org/eigen/eigen/get/429aa5254200.tar.gz",
          "https://bitbucket.org/eigen/eigen/get/429aa5254200.tar.gz",
      ],
      sha256 = "61d8b6fc4279dd1dda986fb1677d15e3d641c07a3ea5abe255790b1f0c0c14e9",
      strip_prefix = "eigen-eigen-429aa5254200",
      build_file = str(Label("//third_party:eigen.BUILD")),
  )

  tf_http_archive(
      name = "arm_compiler",
      sha256 = "970285762565c7890c6c087d262b0a18286e7d0384f13a37786d8521773bc969",
      strip_prefix = "tools-0e906ebc527eab1cdbf7adabff5b474da9562e9f/arm-bcm2708/arm-rpi-4.9.3-linux-gnueabihf",
      urls = [
          "https://mirror.bazel.build/github.com/raspberrypi/tools/archive/0e906ebc527eab1cdbf7adabff5b474da9562e9f.tar.gz",
          # Please uncomment me, when the next upgrade happens. Then
          # remove the whitelist entry in third_party/repo.bzl.
          # "https://github.com/raspberrypi/tools/archive/0e906ebc527eab1cdbf7adabff5b474da9562e9f.tar.gz",
      ],
      build_file = str(Label("//:arm_compiler.BUILD")),
  )

  tf_http_archive(
      name = "libxsmm_archive",
      urls = [
          "https://mirror.bazel.build/github.com/hfp/libxsmm/archive/1.8.1.tar.gz",
          "https://github.com/hfp/libxsmm/archive/1.8.1.tar.gz",
      ],
      sha256 = "2ade869c3f42f23b5263c7d594aa3c7e5e61ac6a3afcaf5d6e42899d2a7986ce",
      strip_prefix = "libxsmm-1.8.1",
      build_file = str(Label("//third_party:libxsmm.BUILD")),
  )

  tf_http_archive(
      name = "ortools_archive",
      urls = [
          "https://mirror.bazel.build/github.com/google/or-tools/archive/253f7955c6a1fd805408fba2e42ac6d45b312d15.tar.gz",
          # Please uncomment me, when the next upgrade happens. Then
          # remove the whitelist entry in third_party/repo.bzl.
          # "https://github.com/google/or-tools/archive/253f7955c6a1fd805408fba2e42ac6d45b312d15.tar.gz",
      ],
      sha256 = "932075525642b04ac6f1b50589f1df5cd72ec2f448b721fd32234cf183f0e755",
      strip_prefix = "or-tools-253f7955c6a1fd805408fba2e42ac6d45b312d15/src",
      build_file = str(Label("//third_party:ortools.BUILD")),
  )

  tf_http_archive(
      name = "com_googlesource_code_re2",
      urls = [
          "https://mirror.bazel.build/github.com/google/re2/archive/26cd968b735e227361c9703683266f01e5df7857.tar.gz",
          "https://github.com/google/re2/archive/26cd968b735e227361c9703683266f01e5df7857.tar.gz",

      ],
      sha256 = "e57eeb837ac40b5be37b2c6197438766e73343ffb32368efea793dfd8b28653b",
      strip_prefix = "re2-26cd968b735e227361c9703683266f01e5df7857",
  )

  tf_http_archive(
      name = "gemmlowp",
      urls = [
          "https://mirror.bazel.build/github.com/google/gemmlowp/archive/010bb3e71a26ca1d0884a167081d092b43563996.zip",
          "https://github.com/google/gemmlowp/archive/010bb3e71a26ca1d0884a167081d092b43563996.zip",
      ],
      sha256 = "dd2557072bde12141419cb8320a9c25e6ec41a8ae53c2ac78c076a347bb46d9d",
      strip_prefix = "gemmlowp-010bb3e71a26ca1d0884a167081d092b43563996",
  )

  tf_http_archive(
      name = "farmhash_archive",
      urls = [
          "https://mirror.bazel.build/github.com/google/farmhash/archive/816a4ae622e964763ca0862d9dbd19324a1eaf45.tar.gz",
          "https://github.com/google/farmhash/archive/816a4ae622e964763ca0862d9dbd19324a1eaf45.tar.gz",
      ],
      sha256 = "6560547c63e4af82b0f202cb710ceabb3f21347a4b996db565a411da5b17aba0",
      strip_prefix = "farmhash-816a4ae622e964763ca0862d9dbd19324a1eaf45",
      build_file = str(Label("//third_party:farmhash.BUILD")),
  )

  tf_http_archive(
      name = "highwayhash",
      urls = [
          "https://mirror.bazel.build/github.com/google/highwayhash/archive/dfcb97ca4fe9277bf9dc1802dd979b071896453b.tar.gz",
          "https://github.com/google/highwayhash/archive/dfcb97ca4fe9277bf9dc1802dd979b071896453b.tar.gz",
      ],
      sha256 = "0f30a15b1566d93f146c8d149878a06e91d9bb7ec2cfd76906df62a82be4aac9",
      strip_prefix = "highwayhash-dfcb97ca4fe9277bf9dc1802dd979b071896453b",
      build_file = str(Label("//third_party:highwayhash.BUILD")),
  )

  tf_http_archive(
      name = "nasm",
      urls = [
          "https://mirror.bazel.build/www.nasm.us/pub/nasm/releasebuilds/2.12.02/nasm-2.12.02.tar.bz2",
          "http://pkgs.fedoraproject.org/repo/pkgs/nasm/nasm-2.12.02.tar.bz2/d15843c3fb7db39af80571ee27ec6fad/nasm-2.12.02.tar.bz2",
      ],
      sha256 = "00b0891c678c065446ca59bcee64719d0096d54d6886e6e472aeee2e170ae324",
      strip_prefix = "nasm-2.12.02",
      build_file = str(Label("//third_party:nasm.BUILD")),
  )

  tf_http_archive(
      name = "jpeg",
      urls = [
          "https://mirror.bazel.build/github.com/libjpeg-turbo/libjpeg-turbo/archive/1.5.1.tar.gz",
          "https://github.com/libjpeg-turbo/libjpeg-turbo/archive/1.5.1.tar.gz",
      ],
      sha256 = "c15a9607892113946379ccea3ca8b85018301b200754f209453ab21674268e77",
      strip_prefix = "libjpeg-turbo-1.5.1",
      build_file = str(Label("//third_party/jpeg:jpeg.BUILD")),
  )

  tf_http_archive(
      name = "png_archive",
      urls = [
          "https://mirror.bazel.build/github.com/glennrp/libpng/archive/v1.2.53.tar.gz",
          "https://github.com/glennrp/libpng/archive/v1.2.53.tar.gz",
      ],
      sha256 = "716c59c7dfc808a4c368f8ada526932be72b2fcea11dd85dc9d88b1df1dfe9c2",
      strip_prefix = "libpng-1.2.53",
      build_file = str(Label("//third_party:png.BUILD")),
  )

  tf_http_archive(
      name = "sqlite_archive",
      urls = [
          "https://mirror.bazel.build/www.sqlite.org/2017/sqlite-amalgamation-3200000.zip",
          "http://www.sqlite.org/2017/sqlite-amalgamation-3200000.zip",
      ],
      sha256 = "208780b3616f9de0aeb50822b7a8f5482f6515193859e91ed61637be6ad74fd4",
      strip_prefix = "sqlite-amalgamation-3200000",
      build_file = str(Label("//third_party:sqlite.BUILD")),
  )

  tf_http_archive(
      name = "gif_archive",
      urls = [
          "https://mirror.bazel.build/ufpr.dl.sourceforge.net/project/giflib/giflib-5.1.4.tar.gz",
          "http://pilotfiber.dl.sourceforge.net/project/giflib/giflib-5.1.4.tar.gz",
      ],
      sha256 = "34a7377ba834397db019e8eb122e551a49c98f49df75ec3fcc92b9a794a4f6d1",
      strip_prefix = "giflib-5.1.4",
      build_file = str(Label("//third_party:gif.BUILD")),
  )

  tf_http_archive(
      name = "six_archive",
      urls = [
          "https://mirror.bazel.build/pypi.python.org/packages/source/s/six/six-1.10.0.tar.gz",
          "https://pypi.python.org/packages/source/s/six/six-1.10.0.tar.gz",
      ],
      sha256 = "105f8d68616f8248e24bf0e9372ef04d3cc10104f1980f54d57b2ce73a5ad56a",
      strip_prefix = "six-1.10.0",
      build_file = str(Label("//third_party:six.BUILD")),
  )

  tf_http_archive(
      name = "absl_py",
      urls = [
          "https://mirror.bazel.build/github.com/abseil/abseil-py/archive/231e3870b976c1dc61dce1749138661d21556028.tar.gz",
          "https://github.com/abseil/abseil-py/archive/231e3870b976c1dc61dce1749138661d21556028.tar.gz",
      ],
      sha256 = "8ea2b23bfdb9ae7622f3e5d95236bc600c8d8509a2f38c84732b3145585d4f73",
      strip_prefix = "abseil-py-231e3870b976c1dc61dce1749138661d21556028",
  )

  tf_http_archive(
      name = "org_python_pypi_backports_weakref",
      urls = [
          "https://mirror.bazel.build/pypi.python.org/packages/bc/cc/3cdb0a02e7e96f6c70bd971bc8a90b8463fda83e264fa9c5c1c98ceabd81/backports.weakref-1.0rc1.tar.gz",
          "https://pypi.python.org/packages/bc/cc/3cdb0a02e7e96f6c70bd971bc8a90b8463fda83e264fa9c5c1c98ceabd81/backports.weakref-1.0rc1.tar.gz",
      ],
      sha256 = "8813bf712a66b3d8b85dc289e1104ed220f1878cf981e2fe756dfaabe9a82892",
      strip_prefix = "backports.weakref-1.0rc1/src",
      build_file = str(Label("//third_party:backports_weakref.BUILD")),
  )

  tf_http_archive(
      name = "com_github_andreif_codegen",
      urls = [
          "https://mirror.bazel.build/github.com/andreif/codegen/archive/1.0.tar.gz",
          "https://github.com/andreif/codegen/archive/1.0.tar.gz",
      ],
      sha256 = "2dadd04a2802de27e0fe5a19b76538f6da9d39ff244036afa00c1bba754de5ee",
      strip_prefix = "codegen-1.0",
      build_file = str(Label("//third_party:codegen.BUILD")),
  )

  filegroup_external(
      name = "org_python_license",
      licenses = ["notice"],  # Python 2.0
      sha256_urls = {
          "b5556e921715ddb9242c076cae3963f483aa47266c5e37ea4c187f77cc79501c": [
              "https://mirror.bazel.build/docs.python.org/2.7/_sources/license.txt",
              "https://docs.python.org/2.7/_sources/license.txt",
          ],
      },
  )

  tf_http_archive(
      name = "protobuf_archive",
      urls = [
          "https://mirror.bazel.build/github.com/google/protobuf/archive/b04e5cba356212e4e8c66c61bbe0c3a20537c5b9.tar.gz",
          "https://github.com/google/protobuf/archive/b04e5cba356212e4e8c66c61bbe0c3a20537c5b9.tar.gz",
      ],
      sha256 = "e178a25c52efcb6b05988bdbeace4c0d3f2d2fe5b46696d1d9898875c3803d6a",
      strip_prefix = "protobuf-b04e5cba356212e4e8c66c61bbe0c3a20537c5b9",
      # TODO: remove patching when tensorflow stops linking same protos into
      #       multiple shared libraries loaded in runtime by python.
      #       This patch fixes a runtime crash when tensorflow is compiled
      #       with clang -O2 on Linux (see https://github.com/tensorflow/tensorflow/issues/8394)
      patch_file = str(Label("//third_party/protobuf:add_noinlines.patch")),
  )

  # We need to import the protobuf library under the names com_google_protobuf
  # and com_google_protobuf_cc to enable proto_library support in bazel.
  # Unfortunately there is no way to alias http_archives at the moment.
  tf_http_archive(
      name = "com_google_protobuf",
      urls = [
          "https://mirror.bazel.build/github.com/google/protobuf/archive/b04e5cba356212e4e8c66c61bbe0c3a20537c5b9.tar.gz",
          "https://github.com/google/protobuf/archive/b04e5cba356212e4e8c66c61bbe0c3a20537c5b9.tar.gz",
      ],
      sha256 = "e178a25c52efcb6b05988bdbeace4c0d3f2d2fe5b46696d1d9898875c3803d6a",
      strip_prefix = "protobuf-b04e5cba356212e4e8c66c61bbe0c3a20537c5b9",
  )

  tf_http_archive(
      name = "com_google_protobuf_cc",
      urls = [
          "https://mirror.bazel.build/github.com/google/protobuf/archive/b04e5cba356212e4e8c66c61bbe0c3a20537c5b9.tar.gz",
          "https://github.com/google/protobuf/archive/b04e5cba356212e4e8c66c61bbe0c3a20537c5b9.tar.gz",
      ],
      sha256 = "e178a25c52efcb6b05988bdbeace4c0d3f2d2fe5b46696d1d9898875c3803d6a",
      strip_prefix = "protobuf-b04e5cba356212e4e8c66c61bbe0c3a20537c5b9",
  )

  tf_http_archive(
      name = "nsync",
      urls = [
          "https://mirror.bazel.build/github.com/google/nsync/archive/8502189abfa44c249c01c2cad64e6ed660a9a668.tar.gz",
          "https://github.com/google/nsync/archive/8502189abfa44c249c01c2cad64e6ed660a9a668.tar.gz",
      ],
      sha256 = "51f81ff4202bbb820cdbedc061bd2eb6765f2b5c06489e7a8694bedac329e8f8",
      strip_prefix = "nsync-8502189abfa44c249c01c2cad64e6ed660a9a668",
  )

  tf_http_archive(
      name = "com_google_googletest",
      urls = [
          "https://mirror.bazel.build/github.com/google/googletest/archive/9816b96a6ddc0430671693df90192bbee57108b6.zip",
          "https://github.com/google/googletest/archive/9816b96a6ddc0430671693df90192bbee57108b6.zip",
      ],
      sha256 = "9cbca84c4256bed17df2c8f4d00c912c19d247c11c9ba6647cd6dd5b5c996b8d",
      strip_prefix = "googletest-9816b96a6ddc0430671693df90192bbee57108b6",
  )

  tf_http_archive(
      name = "com_github_gflags_gflags",
      urls = [
          "https://mirror.bazel.build/github.com/gflags/gflags/archive/f8a0efe03aa69b3336d8e228b37d4ccb17324b88.tar.gz",
          "https://github.com/gflags/gflags/archive/f8a0efe03aa69b3336d8e228b37d4ccb17324b88.tar.gz",
      ],
      sha256 = "4d222fab8f1ede4709cdff417d15a1336f862d7334a81abf76d09c15ecf9acd1",
      strip_prefix = "gflags-f8a0efe03aa69b3336d8e228b37d4ccb17324b88",
  )

  tf_http_archive(
      name = "pcre",
      sha256 = "ccdf7e788769838f8285b3ee672ed573358202305ee361cfec7a4a4fb005bbc7",
      urls = [
          "https://mirror.bazel.build/ftp.exim.org/pub/pcre/pcre-8.39.tar.gz",
          "http://ftp.exim.org/pub/pcre/pcre-8.39.tar.gz",
      ],
      strip_prefix = "pcre-8.39",
      build_file = str(Label("//third_party:pcre.BUILD")),
  )

  tf_http_archive(
      name = "swig",
      sha256 = "58a475dbbd4a4d7075e5fe86d4e54c9edde39847cdb96a3053d87cb64a23a453",
      urls = [
          "https://mirror.bazel.build/ufpr.dl.sourceforge.net/project/swig/swig/swig-3.0.8/swig-3.0.8.tar.gz",
          "http://ufpr.dl.sourceforge.net/project/swig/swig/swig-3.0.8/swig-3.0.8.tar.gz",
          "http://pilotfiber.dl.sourceforge.net/project/swig/swig/swig-3.0.8/swig-3.0.8.tar.gz",
      ],
      strip_prefix = "swig-3.0.8",
      build_file = str(Label("//third_party:swig.BUILD")),
  )

  tf_http_archive(
      name = "curl",
      sha256 = "ff3e80c1ca6a068428726cd7dd19037a47cc538ce58ef61c59587191039b2ca6",
      urls = [
          "https://mirror.bazel.build/curl.haxx.se/download/curl-7.49.1.tar.gz",
          "https://curl.haxx.se/download/curl-7.49.1.tar.gz",
      ],
      strip_prefix = "curl-7.49.1",
      build_file = str(Label("//third_party:curl.BUILD")),
  )

  tf_http_archive(
      name = "grpc",
      urls = [
          "https://mirror.bazel.build/github.com/grpc/grpc/archive/f836c7e941beb003289dc6e9a58a6e47f5caa5f0.tar.gz",
          "https://github.com/grpc/grpc/archive/f836c7e941beb003289dc6e9a58a6e47f5caa5f0.tar.gz",
      ],
      sha256 = "676425fc19e0290443b21f1804e5d1096456b6512b349606e3eae8e63299e6ee",
      strip_prefix = "grpc-f836c7e941beb003289dc6e9a58a6e47f5caa5f0",
  )

  tf_http_archive(
      name = "linenoise",
      sha256 = "7f51f45887a3d31b4ce4fa5965210a5e64637ceac12720cfce7954d6a2e812f7",
      urls = [
          "https://mirror.bazel.build/github.com/antirez/linenoise/archive/c894b9e59f02203dbe4e2be657572cf88c4230c3.tar.gz",
          "https://github.com/antirez/linenoise/archive/c894b9e59f02203dbe4e2be657572cf88c4230c3.tar.gz",
      ],
      strip_prefix = "linenoise-c894b9e59f02203dbe4e2be657572cf88c4230c3",
      build_file = str(Label("//third_party:linenoise.BUILD")),
  )

  # TODO(phawkins): currently, this rule uses an unofficial LLVM mirror.
  # Switch to an official source of snapshots if/when possible.
  tf_http_archive(
      name = "llvm",
      urls = [
          "https://mirror.bazel.build/github.com/llvm-mirror/llvm/archive/9ab4c272cb604a7f947865428c4ef2169fee2100.tar.gz",
          "https://github.com/llvm-mirror/llvm/archive/9ab4c272cb604a7f947865428c4ef2169fee2100.tar.gz",
      ],
      sha256 = "1b1b7d3800a94ca2302e3dd670dbe84238749583027883784b55297059d83da8",
      strip_prefix = "llvm-9ab4c272cb604a7f947865428c4ef2169fee2100",
      build_file = str(Label("//third_party/llvm:llvm.BUILD")),
  )

  tf_http_archive(
      name = "lmdb",
      urls = [
          "https://mirror.bazel.build/github.com/LMDB/lmdb/archive/LMDB_0.9.19.tar.gz",
          "https://github.com/LMDB/lmdb/archive/LMDB_0.9.19.tar.gz",
      ],
      sha256 = "108532fb94c6f227558d45be3f3347b52539f0f58290a7bb31ec06c462d05326",
      strip_prefix = "lmdb-LMDB_0.9.19/libraries/liblmdb",
      build_file = str(Label("//third_party:lmdb.BUILD")),
  )

  tf_http_archive(
      name = "jsoncpp_git",
      urls = [
          "https://mirror.bazel.build/github.com/open-source-parsers/jsoncpp/archive/11086dd6a7eba04289944367ca82cea71299ed70.tar.gz",
          "https://github.com/open-source-parsers/jsoncpp/archive/11086dd6a7eba04289944367ca82cea71299ed70.tar.gz",
      ],
      sha256 = "07d34db40593d257324ec5fb9debc4dc33f29f8fb44e33a2eeb35503e61d0fe2",
      strip_prefix = "jsoncpp-11086dd6a7eba04289944367ca82cea71299ed70",
      build_file = str(Label("//third_party:jsoncpp.BUILD")),
  )

  tf_http_archive(
      name = "boringssl",
      urls = [
          "https://mirror.bazel.build/github.com/google/boringssl/archive/a0fb951d2a26a8ee746b52f3ba81ab011a0af778.tar.gz",
          "https://github.com/google/boringssl/archive/a0fb951d2a26a8ee746b52f3ba81ab011a0af778.tar.gz",
      ],
      sha256 = "524ba98a56300149696481b4cb9ddebd0c7b7ac9b9f6edee81da2d2d7e5d2bb3",
      strip_prefix = "boringssl-a0fb951d2a26a8ee746b52f3ba81ab011a0af778",
  )

  tf_http_archive(
      name = "zlib_archive",
      urls = [
          "https://mirror.bazel.build/zlib.net/zlib-1.2.8.tar.gz",
          "http://zlib.net/fossils/zlib-1.2.8.tar.gz",
      ],
      sha256 = "36658cb768a54c1d4dec43c3116c27ed893e88b02ecfcb44f2166f9c0b7f2a0d",
      strip_prefix = "zlib-1.2.8",
      build_file = str(Label("//third_party:zlib.BUILD")),
  )

  tf_http_archive(
      name = "fft2d",
      urls = [
          "https://mirror.bazel.build/www.kurims.kyoto-u.ac.jp/~ooura/fft.tgz",
          "http://www.kurims.kyoto-u.ac.jp/~ooura/fft.tgz",
      ],
      sha256 = "52bb637c70b971958ec79c9c8752b1df5ff0218a4db4510e60826e0cb79b5296",
      build_file = str(Label("//third_party/fft2d:fft2d.BUILD")),
  )

  tf_http_archive(
      name = "snappy",
      urls = [
          "https://mirror.bazel.build/github.com/google/snappy/archive/1.1.4.tar.gz",
          "https://github.com/google/snappy/archive/1.1.4.tar.gz",
      ],
      sha256 = "2f7504c73d85bac842e893340333be8cb8561710642fc9562fccdd9d2c3fcc94",
      strip_prefix = "snappy-1.1.4",
      build_file = str(Label("//third_party:snappy.BUILD")),
  )

  tf_http_archive(
      name = "nccl_archive",
      urls = [
          "https://mirror.bazel.build/github.com/nvidia/nccl/archive/03d856977ecbaac87e598c0c4bafca96761b9ac7.tar.gz",
          "https://github.com/nvidia/nccl/archive/03d856977ecbaac87e598c0c4bafca96761b9ac7.tar.gz",
      ],
      sha256 = "2ca86fb6179ecbff789cc67c836139c1bbc0324ed8c04643405a30bf26325176",
      strip_prefix = "nccl-03d856977ecbaac87e598c0c4bafca96761b9ac7",
      build_file = str(Label("//third_party:nccl.BUILD")),
  )

  tf_http_archive(
      name = "aws",
      urls = [
          "https://mirror.bazel.build/github.com/aws/aws-sdk-cpp/archive/1.3.15.tar.gz",
          "https://github.com/aws/aws-sdk-cpp/archive/1.3.15.tar.gz",
      ],
      sha256 = "b888d8ce5fc10254c3dd6c9020c7764dd53cf39cf011249d0b4deda895de1b7c",
      strip_prefix = "aws-sdk-cpp-1.3.15",
      build_file = str(Label("//third_party:aws.BUILD")),
  )

  java_import_external(
      name = "junit",
      jar_sha256 = "59721f0805e223d84b90677887d9ff567dc534d7c502ca903c0c2b17f05c116a",
      jar_urls = [
          "https://mirror.bazel.build/repo1.maven.org/maven2/junit/junit/4.12/junit-4.12.jar",
          "http://repo1.maven.org/maven2/junit/junit/4.12/junit-4.12.jar",
          "http://maven.ibiblio.org/maven2/junit/junit/4.12/junit-4.12.jar",
      ],
      licenses = ["reciprocal"],  # Common Public License Version 1.0
      testonly_ = True,
      deps = ["@org_hamcrest_core"],
  )

  java_import_external(
      name = "org_hamcrest_core",
      jar_sha256 = "66fdef91e9739348df7a096aa384a5685f4e875584cce89386a7a47251c4d8e9",
      jar_urls = [
          "https://mirror.bazel.build/repo1.maven.org/maven2/org/hamcrest/hamcrest-core/1.3/hamcrest-core-1.3.jar",
          "http://repo1.maven.org/maven2/org/hamcrest/hamcrest-core/1.3/hamcrest-core-1.3.jar",
          "http://maven.ibiblio.org/maven2/org/hamcrest/hamcrest-core/1.3/hamcrest-core-1.3.jar",
      ],
      licenses = ["notice"],  # New BSD License
      testonly_ = True,
  )

  tf_http_archive(
      name = "jemalloc",
      urls = [
          "https://mirror.bazel.build/github.com/jemalloc/jemalloc/archive/4.4.0.tar.gz",
          "https://github.com/jemalloc/jemalloc/archive/4.4.0.tar.gz",
      ],
      sha256 = "3c8f25c02e806c3ce0ab5fb7da1817f89fc9732709024e2a81b6b82f7cc792a8",
      strip_prefix = "jemalloc-4.4.0",
      build_file = str(Label("//third_party:jemalloc.BUILD")),
  )

  java_import_external(
      name = "com_google_testing_compile",
      jar_sha256 = "edc180fdcd9f740240da1a7a45673f46f59c5578d8cd3fbc912161f74b5aebb8",
      jar_urls = [
          "http://mirror.bazel.build/repo1.maven.org/maven2/com/google/testing/compile/compile-testing/0.11/compile-testing-0.11.jar",
          "http://repo1.maven.org/maven2/com/google/testing/compile/compile-testing/0.11/compile-testing-0.11.jar",
          "http://maven.ibiblio.org/maven2/com/google/testing/compile/compile-testing/0.11/compile-testing-0.11.jar",
      ],
      licenses = ["notice"],  # New BSD License
      testonly_ = True,
      deps = ["@com_google_guava", "@com_google_truth"],
  )

  java_import_external(
      name = "com_google_truth",
      jar_sha256 = "032eddc69652b0a1f8d458f999b4a9534965c646b8b5de0eba48ee69407051df",
      jar_urls = [
          "http://mirror.bazel.build/repo1.maven.org/maven2/com/google/truth/truth/0.32/truth-0.32.jar",
          "http://repo1.maven.org/maven2/com/google/truth/truth/0.32/truth-0.32.jar",
      ],
      licenses = ["notice"],  # Apache 2.0
      testonly_ = True,
      deps = ["@com_google_guava"],
  )

  java_import_external(
      name = "javax_validation",
      jar_sha256 = "e459f313ebc6db2483f8ceaad39af07086361b474fa92e40f442e8de5d9895dc",
      jar_urls = [
          "http://mirror.bazel.build/repo1.maven.org/maven2/javax/validation/validation-api/1.0.0.GA/validation-api-1.0.0.GA.jar",
          "http://repo1.maven.org/maven2/javax/validation/validation-api/1.0.0.GA/validation-api-1.0.0.GA.jar",
      ],
      licenses = ["notice"],  # Apache 2.0
  )

  tf_http_archive(
      name = "com_google_pprof",
      urls = [
          "https://mirror.bazel.build/github.com/google/pprof/archive/c0fb62ec88c411cc91194465e54db2632845b650.tar.gz",
          "https://github.com/google/pprof/archive/c0fb62ec88c411cc91194465e54db2632845b650.tar.gz",
      ],
      sha256 = "e0928ca4aa10ea1e0551e2d7ce4d1d7ea2d84b2abbdef082b0da84268791d0c4",
      strip_prefix = "pprof-c0fb62ec88c411cc91194465e54db2632845b650",
      build_file = str(Label("//third_party:pprof.BUILD")),
  )

  tf_http_archive(
      name = "cub_archive",
      urls = [
          "https://mirror.bazel.build/github.com/NVlabs/cub/archive/1.7.4.zip",
          "https://github.com/NVlabs/cub/archive/1.7.4.zip",
      ],
      sha256 = "20a1a39fd97e5da7f40f5f2e7fd73fd2ea59f9dc4bb8a6c5f228aa543e727e31",
      strip_prefix = "cub-1.7.4",
      build_file = str(Label("//third_party:cub.BUILD")),
  )

  tf_http_archive(
      name = "cython",
      sha256 = "6dcd30b5ceb887b2b965ee7ceb82ea3acb5f0642fe2206c7636b45acea4798e5",
      urls = [
          "https://mirror.bazel.build/github.com/cython/cython/archive/3732784c45cfb040a5b0936951d196f83a12ea17.tar.gz",
          "https://github.com/cython/cython/archive/3732784c45cfb040a5b0936951d196f83a12ea17.tar.gz",
      ],
      strip_prefix = "cython-3732784c45cfb040a5b0936951d196f83a12ea17",
      build_file = str(Label("//third_party:cython.BUILD")),
      delete = ["BUILD.bazel"],
  )

  tf_http_archive(
      name = "bazel_toolchains",
      urls = [
          "https://mirror.bazel.build/github.com/bazelbuild/bazel-toolchains/archive/af4681c3d19f063f090222ec3d04108c4e0ca255.tar.gz",
          "https://github.com/bazelbuild/bazel-toolchains/archive/af4681c3d19f063f090222ec3d04108c4e0ca255.tar.gz",
      ],
      sha256 = "d58bb2d6c8603f600d522b6104d6192a65339aa26cbba9f11ff5c4b36dedb928",
      strip_prefix = "bazel-toolchains-af4681c3d19f063f090222ec3d04108c4e0ca255",
  )

  tf_http_archive(
      name = "arm_neon_2_x86_sse",
      sha256 = "c8d90aa4357f8079d427e87a6f4c493da1fa4140aee926c05902d7ec1533d9a5",
      strip_prefix = "ARM_NEON_2_x86_SSE-0f77d9d182265259b135dad949230ecbf1a2633d",
      urls = [
          "https://mirror.bazel.build/github.com/intel/ARM_NEON_2_x86_SSE/archive/0f77d9d182265259b135dad949230ecbf1a2633d.tar.gz",
          "https://github.com/intel/ARM_NEON_2_x86_SSE/archive/0f77d9d182265259b135dad949230ecbf1a2633d.tar.gz",
      ],
      build_file = str(Label("//third_party:arm_neon_2_x86_sse.BUILD")),
  )

  tf_http_archive(
      name = "flatbuffers",
      strip_prefix = "flatbuffers-971a68110e4fc1bace10fcb6deeb189e7e1a34ce",
      sha256 = "874088d2ee0d9f8524191f77209556415f03dd44e156276edf19e5b90ceb5f55",
      urls = [
          "https://mirror.bazel.build/github.com/google/flatbuffers/archive/971a68110e4fc1bace10fcb6deeb189e7e1a34ce.tar.gz",
          "https://github.com/google/flatbuffers/archive/971a68110e4fc1bace10fcb6deeb189e7e1a34ce.tar.gz",
      ],
      build_file = str(Label("//third_party/flatbuffers:flatbuffers.BUILD")),
  )

  tf_http_archive(
      name = "double_conversion",
      urls = [
          "https://mirror.bazel.build/github.com/google/double-conversion/archive/5664746c5e64dc265e7fbc1a890a6698e6ad0ebb.tar.gz",
          "https://github.com/google/double-conversion/archive/5664746c5e64dc265e7fbc1a890a6698e6ad0ebb.tar.gz",
      ],
      sha256 = "ce651ba63faa55f86333f50bdd58a574327ca1565a65b875b11f5132c7c72bb6",
      strip_prefix = "double-conversion-5664746c5e64dc265e7fbc1a890a6698e6ad0ebb",
  )

  tf_http_archive(
      name = "tflite_mobilenet",
      sha256 = "23f814d1c076bdf03715dfb6cab3713aa4fbdf040fd5448c43196bd2e97a4c1b",
      urls = [
          "https://mirror.bazel.build/storage.googleapis.com/download.tensorflow.org/models/tflite/mobilenet_v1_224_android_quant_2017_11_08.zip",
          "https://storage.googleapis.com/download.tensorflow.org/models/tflite/mobilenet_v1_224_android_quant_2017_11_08.zip",
      ],
<<<<<<< HEAD
      build_file = str(Label("//third_party:tflite_mobilenet.BUILD")),
  )

  ##############################################################################
  # BIND DEFINITIONS
  #
  # Please do not add bind() definitions unless we have no other choice.
  # If that ends up being the case, please leave a comment explaining
  # why we can't depend on the canonical build target.

  # gRPC wants a cares dependency but its contents is not actually
  # important since we have set GRPC_ARES=0 in tools/bazel.rc
  native.bind(
      name = "cares",
      actual = "@grpc//third_party/nanopb:nanopb",
  )

  # Needed by Protobuf
  native.bind(
      name = "grpc_cpp_plugin",
      actual = "@grpc//:grpc_cpp_plugin",
  )

  # gRPC has three empty C++ functions which it wants the user to define
  # at build time. https://github.com/grpc/grpc/issues/13590
  native.bind(
      name = "grpc_lib",
      actual = "@grpc//:grpc++_unsecure",
  )

  # Needed by gRPC
  native.bind(
      name = "libssl",
      actual = "@boringssl//:ssl",
  )

  # Needed by gRPC
  native.bind(
      name = "nanopb",
      actual = "@grpc//third_party/nanopb:nanopb",
  )

  # Needed by gRPC
  native.bind(
      name = "protobuf",
      actual = "@protobuf_archive//:protobuf",
  )

  # gRPC expects //external:protobuf_clib and //external:protobuf_compiler
  # to point to Protobuf's compiler library.
  native.bind(
      name = "protobuf_clib",
      actual = "@protobuf_archive//:protoc_lib",
  )

  # Needed by gRPC
  native.bind(
      name = "protobuf_headers",
      actual = "@protobuf_archive//:protobuf_headers",
  )

  # Needed by Protobuf
  native.bind(
      name = "python_headers",
      actual = str(Label("//util/python:python_headers")),
  )

  # Needed by Protobuf
  native.bind(
      name = "six",
      actual = "@six_archive//:six",
  )

  # Needed by gRPC
  native.bind(
      name = "zlib",
      actual = "@zlib_archive//:zlib",
=======
  )

  native.new_http_archive(
      name = "tflite_smartreply",
      build_file = str(Label("//third_party:tflite_smartreply.BUILD")),
      sha256 = "8980151b85a87a9c1a3bb1ed4748119e4a85abd3cb5744d83da4d4bd0fbeef7c",
      urls = [
          "https://storage.googleapis.com/download.tensorflow.org/models/tflite/smartreply_1.0_2017_11_01.zip"
      ],
>>>>>>> 8fda7ae4
  )<|MERGE_RESOLUTION|>--- conflicted
+++ resolved
@@ -668,7 +668,6 @@
           "https://mirror.bazel.build/storage.googleapis.com/download.tensorflow.org/models/tflite/mobilenet_v1_224_android_quant_2017_11_08.zip",
           "https://storage.googleapis.com/download.tensorflow.org/models/tflite/mobilenet_v1_224_android_quant_2017_11_08.zip",
       ],
-<<<<<<< HEAD
       build_file = str(Label("//third_party:tflite_mobilenet.BUILD")),
   )
 
@@ -746,7 +745,6 @@
   native.bind(
       name = "zlib",
       actual = "@zlib_archive//:zlib",
-=======
   )
 
   native.new_http_archive(
@@ -756,5 +754,4 @@
       urls = [
           "https://storage.googleapis.com/download.tensorflow.org/models/tflite/smartreply_1.0_2017_11_01.zip"
       ],
->>>>>>> 8fda7ae4
   )