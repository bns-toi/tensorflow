# Copyright 2018 The TensorFlow Authors. All Rights Reserved.
#
# Licensed under the Apache License, Version 2.0 (the "License");
# you may not use this file except in compliance with the License.
# You may obtain a copy of the License at
#
#     http://www.apache.org/licenses/LICENSE-2.0
#
# Unless required by applicable law or agreed to in writing, software
# distributed under the License is distributed on an "AS IS" BASIS,
# WITHOUT WARRANTIES OR CONDITIONS OF ANY KIND, either express or implied.
# See the License for the specific language governing permissions and
# limitations under the License.
# ==============================================================================
"""Tests specific to `Sequential` model."""

from __future__ import absolute_import
from __future__ import division
from __future__ import print_function

from absl.testing import parameterized
import numpy as np

from tensorflow.python import keras
from tensorflow.python.data.ops import dataset_ops
from tensorflow.python.eager import context
from tensorflow.python.eager import function
from tensorflow.python.framework import test_util as tf_test_util
from tensorflow.python.keras import keras_parameterized
from tensorflow.python.keras import testing_utils
from tensorflow.python.ops import array_ops
from tensorflow.python.platform import test
from tensorflow.python.training import rmsprop


class TestSequential(keras_parameterized.TestCase):
  """Most Sequential model API tests are covered in `training_test.py`.
  """

  @keras_parameterized.run_all_keras_modes
  def test_basic_methods(self):
    model = keras.models.Sequential()
    model.add(keras.layers.Dense(1, input_dim=2))
    model.add(keras.layers.Dropout(0.3, name='dp'))
    model.add(keras.layers.Dense(2, kernel_regularizer='l2',
                                 kernel_constraint='max_norm'))
    self.assertEqual(len(model.layers), 3)
    self.assertEqual(len(model.weights), 2 * 2)
    self.assertEqual(model.get_layer(name='dp').name, 'dp')

  @keras_parameterized.run_all_keras_modes
  def test_sequential_pop(self):
    num_hidden = 5
    input_dim = 3
    batch_size = 5
    num_classes = 2

    model = testing_utils.get_small_sequential_mlp(
        num_hidden, num_classes, input_dim)
    model.compile(loss='mse', optimizer=rmsprop.RMSPropOptimizer(1e-3),
                  run_eagerly=testing_utils.should_run_eagerly())
    x = np.random.random((batch_size, input_dim))
    y = np.random.random((batch_size, num_classes))
    model.fit(x, y, epochs=1)
    model.pop()
    self.assertEqual(len(model.layers), 1)
    self.assertEqual(model.output_shape, (None, num_hidden))
    model.compile(loss='mse', optimizer=rmsprop.RMSPropOptimizer(1e-3),
                  run_eagerly=testing_utils.should_run_eagerly())
    y = np.random.random((batch_size, num_hidden))
    model.fit(x, y, epochs=1)

    # Test popping single-layer model
    model = keras.models.Sequential()
    model.add(keras.layers.Dense(num_hidden, input_dim=input_dim))
    model.pop()
    self.assertEqual(model.layers, [])
    self.assertEqual(model.outputs, None)

    # Invalid use case
    model = keras.models.Sequential()
    with self.assertRaises(TypeError):
      model.pop()

  @keras_parameterized.run_all_keras_modes
  def test_sequential_deferred_build_with_np_arrays(self):
    num_hidden = 5
    input_dim = 3
    batch_size = 5
    num_classes = 2

    model = testing_utils.get_small_sequential_mlp(num_hidden, num_classes)
    model.compile(
        loss='mse',
        optimizer=rmsprop.RMSPropOptimizer(1e-3),
        metrics=[keras.metrics.CategoricalAccuracy()],
        run_eagerly=testing_utils.should_run_eagerly())
    self.assertEqual(len(model.layers), 2)
    self.assertEqual(len(model.weights), 0)
    self.assertFalse(model.built)

    x = np.random.random((batch_size, input_dim))
    y = np.random.random((batch_size, num_classes))
    model.fit(x, y, epochs=1)
    self.assertTrue(model.built)
    self.assertFalse(model._is_graph_network)
    self.assertEqual(len(model.weights), 2 * 2)

  @keras_parameterized.run_all_keras_modes
  def test_sequential_deferred_build_with_dataset_iterators(self):
    num_hidden = 5
    input_dim = 3
    num_classes = 2
    num_samples = 50
    steps_per_epoch = 10

    model = testing_utils.get_small_sequential_mlp(num_hidden, num_classes)
    model.compile(
        loss='mse',
        optimizer=rmsprop.RMSPropOptimizer(1e-3),
        metrics=[keras.metrics.CategoricalAccuracy()],
        run_eagerly=testing_utils.should_run_eagerly())
    self.assertEqual(len(model.layers), 2)
    self.assertEqual(len(model.weights), 0)
    self.assertFalse(model.built)

    x = array_ops.ones((num_samples, input_dim))
    y = array_ops.zeros((num_samples, num_classes))
    dataset = dataset_ops.Dataset.from_tensor_slices((x, y))
    dataset = dataset.repeat(100)
    dataset = dataset.batch(10)
    iterator = dataset_ops.make_one_shot_iterator(dataset)

    model.fit(iterator, epochs=1, steps_per_epoch=steps_per_epoch)
    self.assertTrue(model.built)
    self.assertEqual(len(model.weights), 2 * 2)
    self.assertFalse(model._is_graph_network)

  # TODO(kaftan) This test fails w/ run_with_all_keras_modes. File ticket
  @parameterized.parameters((True,), (False,))
  @tf_test_util.run_deprecated_v1
  def test_training_and_eval_methods_on_symbolic_tensors(self, deferred):
    with self.cached_session():

      def get_model():
        if deferred:
          model = testing_utils.get_small_sequential_mlp(10, 4)
        else:
          model = testing_utils.get_small_sequential_mlp(10, 4, input_dim=3)
        model.compile(
            optimizer=rmsprop.RMSPropOptimizer(1e-3),
            loss='categorical_crossentropy',
            metrics=['accuracy'])
        return model

      inputs = keras.backend.zeros(shape=(10, 3))
      targets = keras.backend.zeros(shape=(10, 4))

      model = get_model()
      model.fit(inputs, targets, epochs=10, steps_per_epoch=30)

      model = get_model()
      model.evaluate(inputs, targets, steps=2, verbose=0)

      model = get_model()
      model.predict(inputs, steps=2)

      model = get_model()
      model.train_on_batch(inputs, targets)

      model = get_model()
      model.test_on_batch(inputs, targets)

      model = get_model()
      model.fit(
          inputs,
          targets,
          epochs=1,
          steps_per_epoch=2,
          verbose=0,
          validation_data=(inputs, targets),
          validation_steps=2)

  @keras_parameterized.run_all_keras_modes
  def test_invalid_use_cases(self):
    # Added objects must be layer instances
    with self.assertRaises(TypeError):
      model = keras.models.Sequential()
      model.add(None)

    # Added layers cannot have multiple outputs
    class MyLayer(keras.layers.Layer):

      def call(self, inputs):
        return [3 * inputs, 2 * inputs]

      def compute_output_shape(self, input_shape):
        return [input_shape, input_shape]

    with self.assertRaises(ValueError):
      model = keras.models.Sequential()
      model.add(MyLayer(input_shape=(3,)))
    with self.assertRaises(TypeError):
      model = keras.models.Sequential()
      model.add(keras.layers.Dense(1, input_dim=1))
      model.add(MyLayer())

  @keras_parameterized.run_all_keras_modes
  def test_nested_sequential_trainability(self):
    input_dim = 20
    num_units = 10
    num_classes = 2

    inner_model = keras.models.Sequential()
    inner_model.add(keras.layers.Dense(num_units, input_shape=(input_dim,)))

    model = keras.models.Sequential()
    model.add(inner_model)
    model.add(keras.layers.Dense(num_classes))

    self.assertEqual(len(model.layers), 2)

    self.assertEqual(len(model.trainable_weights), 4)
    inner_model.trainable = False
    self.assertEqual(len(model.trainable_weights), 2)
    inner_model.trainable = True
    self.assertEqual(len(model.trainable_weights), 4)

  @tf_test_util.run_deprecated_v1
  def test_sequential_update_disabling(self):
    val_a = np.random.random((10, 4))
    val_out = np.random.random((10, 4))

    with self.cached_session():
      model = keras.models.Sequential()
      model.add(keras.layers.BatchNormalization(input_shape=(4,)))
      assert model.updates

      model.trainable = False
      assert not model.updates

      model.compile('sgd', 'mse')
      assert not model.updates

      x1 = model.predict(val_a)
      model.train_on_batch(val_a, val_out)
      x2 = model.predict(val_a)
      self.assertAllClose(x1, x2, atol=1e-7)

      model.trainable = True
      model.compile('sgd', 'mse')
      assert model.updates

      model.train_on_batch(val_a, val_out)
      x2 = model.predict(val_a)
      assert np.abs(np.sum(x1 - x2)) > 1e-5

  @keras_parameterized.run_all_keras_modes
  def test_sequential_deferred_build_serialization(self):
    num_hidden = 5
    input_dim = 3
    batch_size = 5
    num_classes = 2

    model = testing_utils.get_small_sequential_mlp(num_hidden, num_classes)
    model.compile(
        loss='mse',
        optimizer=rmsprop.RMSPropOptimizer(1e-3),
        metrics=[keras.metrics.CategoricalAccuracy()],
        run_eagerly=testing_utils.should_run_eagerly())
    self.assertFalse(model.built)

    x = np.random.random((batch_size, input_dim))
    y = np.random.random((batch_size, num_classes))
    model.train_on_batch(x, y)
    self.assertTrue(model.built)

    config = model.get_config()
    self.assertIn('build_input_shape', config)

    new_model = keras.models.Sequential.from_config(config)
    self.assertEqual(len(new_model.layers), 2)
    self.assertEqual(len(new_model.weights), 4)

  @keras_parameterized.run_all_keras_modes
  def test_sequential_shape_inference_deferred(self):
    model = testing_utils.get_small_sequential_mlp(4, 5)
    output_shape = model.compute_output_shape((None, 7))
    self.assertEqual(tuple(output_shape.as_list()), (None, 5))

  @keras_parameterized.run_all_keras_modes
  def test_sequential_build_deferred(self):
    model = testing_utils.get_small_sequential_mlp(4, 5)

    model.build((None, 10))
    self.assertTrue(model.built)
    self.assertEqual(len(model.weights), 4)

    # Test with nested model
    model = testing_utils.get_small_sequential_mlp(4, 3)
    inner_model = testing_utils.get_small_sequential_mlp(4, 5)
    model.add(inner_model)

    model.build((None, 10))
    self.assertTrue(model.built)
    self.assertEqual(len(model.weights), 8)

  @keras_parameterized.run_all_keras_modes
  def test_sequential_nesting(self):
    model = testing_utils.get_small_sequential_mlp(4, 3)
    inner_model = testing_utils.get_small_sequential_mlp(4, 5)
    model.add(inner_model)

    model.compile(loss='mse', optimizer=rmsprop.RMSPropOptimizer(1e-3),
                  run_eagerly=testing_utils.should_run_eagerly())
    x = np.random.random((2, 6))
    y = np.random.random((2, 5))
    model.fit(x, y, epochs=1)

  @keras_parameterized.run_all_keras_modes
  def test_variable_names(self):
    model = keras.models.Sequential([keras.layers.Dense(3)])
    model.add(keras.layers.Dense(2))
    model(array_ops.ones([2, 4]))
    self.assertEqual(
        ['sequential/dense/kernel:0', 'sequential/dense/bias:0',
         'sequential/dense_1/kernel:0', 'sequential/dense_1/bias:0'],
        [v.name for v in model.variables])

  @keras_parameterized.run_all_keras_modes
  def test_input_assumptions_propagation(self):
    model = keras.models.Sequential()
    model.add(keras.layers.Dense(1))
    if context.executing_eagerly():
      with self.assertRaisesRegexp(ValueError,
                                   'expected min_ndim=2, found ndim=0'):
        model(1.0)


class TestSequentialEagerIntegration(keras_parameterized.TestCase):

  @keras_parameterized.run_all_keras_modes
  def test_defun_on_call(self):
    # Check that one can subclass Sequential and place the `call` in a `defun`.

    class MySequential(keras.Sequential):

      def __init__(self, name=None):
        super(MySequential, self).__init__(name=name)
        self.call = function.defun(self.call)

    model = MySequential()
    model.add(keras.layers.Dense(4, activation='relu'))
    model.add(keras.layers.Dense(5, activation='softmax'))

    model.compile(loss='mse', optimizer=rmsprop.RMSPropOptimizer(1e-3),
                  run_eagerly=testing_utils.should_run_eagerly())

    x = np.random.random((2, 6))
    y = np.random.random((2, 5))
    model.fit(x, y, epochs=1)

  @keras_parameterized.run_all_keras_modes
  def test_build_before_fit(self):
    # Fix for b/112433577
    model = testing_utils.get_small_sequential_mlp(4, 5)
    model.compile(loss='mse', optimizer=rmsprop.RMSPropOptimizer(1e-3),
                  run_eagerly=testing_utils.should_run_eagerly())

    model.build((None, 6))

    x = np.random.random((2, 6))
    y = np.random.random((2, 5))
    model.fit(x, y, epochs=1)

<<<<<<< HEAD
  @tf_test_util.run_in_graph_and_eager_modes
=======
  @keras_parameterized.run_all_keras_modes
>>>>>>> cdfa6f23
  def test_sequential_model_fails_with_dict_inputs(self):
    num_classes = 5
    model = testing_utils.get_small_sequential_mlp(
        num_hidden=10, num_classes=num_classes)
    model.compile(
        rmsprop.RMSPropOptimizer(learning_rate=0.001),
        metrics=['acc'],
        weighted_metrics=['mae'],
        loss='categorical_crossentropy',
        run_eagerly=testing_utils.should_run_eagerly())

    x = {'dense_input': np.random.random((10, 1))}
    y = np.random.randint(num_classes, size=(10, 1))

    with self.assertRaisesRegexp(
        ValueError, 'Passing a dictionary input to a Sequential Model which '
        'doesn\'t have FeatureLayer as the first layer is an error'):
      model.fit(x, y, batch_size=5, epochs=1)


if __name__ == '__main__':
  test.main()<|MERGE_RESOLUTION|>--- conflicted
+++ resolved
@@ -373,11 +373,7 @@
     y = np.random.random((2, 5))
     model.fit(x, y, epochs=1)
 
-<<<<<<< HEAD
-  @tf_test_util.run_in_graph_and_eager_modes
-=======
-  @keras_parameterized.run_all_keras_modes
->>>>>>> cdfa6f23
+  @keras_parameterized.run_all_keras_modes
   def test_sequential_model_fails_with_dict_inputs(self):
     num_classes = 5
     model = testing_utils.get_small_sequential_mlp(
