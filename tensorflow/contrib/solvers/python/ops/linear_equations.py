--- conflicted
+++ resolved
@@ -85,16 +85,9 @@
   cg_state = collections.namedtuple("CGState", ["i", "x", "r", "p", "gamma"])
 
   def stopping_criterion(i, state):
-<<<<<<< HEAD
-    return math_ops.logical_and(i < max_iter,
-                                linalg_ops.norm(state.r) > tol)
-
-  def cg_step(i, state):
-=======
     return math_ops.logical_and(i < max_iter, linalg_ops.norm(state.r) > tol)
 
   def cg_step(i, state):  # pylint: disable=missing-docstring
->>>>>>> 78e4ed15
     z = operator.apply(state.p)
     alpha = state.gamma / util.dot(state.p, z)
     x = state.x + alpha * state.p
@@ -115,12 +108,7 @@
     rhs = array_ops.expand_dims(rhs, -1)
     if x is None:
       x = array_ops.expand_dims(
-<<<<<<< HEAD
-          array_ops.zeros(
-              n, dtype=rhs.dtype.base_dtype), -1)
-=======
           array_ops.zeros(n, dtype=rhs.dtype.base_dtype), -1)
->>>>>>> 78e4ed15
       r0 = rhs
     else:
       x = array_ops.expand_dims(x, -1)
@@ -130,11 +118,7 @@
     else:
       p0 = preconditioner.apply(r0)
     gamma0 = util.dot(r0, p0)
-<<<<<<< HEAD
-    tol = tol * linalg_ops.norm(r0)
-=======
     tol *= linalg_ops.norm(r0)
->>>>>>> 78e4ed15
     i = constant_op.constant(0, dtype=dtypes.int32)
     state = cg_state(i=i, x=x, r=r0, p=p0, gamma=gamma0)
     _, state = control_flow_ops.while_loop(stopping_criterion, cg_step,
