# Copyright 2016 Google Inc. All Rights Reserved.
#
# Licensed under the Apache License, Version 2.0 (the "License");
# you may not use this file except in compliance with the License.
# You may obtain a copy of the License at
#
#     http://www.apache.org/licenses/LICENSE-2.0
#
# Unless required by applicable law or agreed to in writing, software
# distributed under the License is distributed on an "AS IS" BASIS,
# WITHOUT WARRANTIES OR CONDITIONS OF ANY KIND, either express or implied.
# See the License for the specific language governing permissions and
# limitations under the License.
# ==============================================================================
"""tensor_util tests."""

# pylint: disable=unused-import
from __future__ import absolute_import
from __future__ import division
from __future__ import print_function

import re
import numpy as np
import tensorflow as tf


class FloatDTypeTest(tf.test.TestCase):

  def test_assert_same_float_dtype(self):
    self.assertIs(
        tf.float32, tf.contrib.framework.assert_same_float_dtype(None, None))
    self.assertIs(
        tf.float32, tf.contrib.framework.assert_same_float_dtype([], None))
    self.assertIs(
        tf.float32,
        tf.contrib.framework.assert_same_float_dtype([], tf.float32))
    self.assertIs(
        tf.float32,
        tf.contrib.framework.assert_same_float_dtype(None, tf.float32))
    self.assertIs(
        tf.float32,
        tf.contrib.framework.assert_same_float_dtype([None, None], None))
    self.assertIs(
        tf.float32,
        tf.contrib.framework.assert_same_float_dtype([None, None], tf.float32))

    const_float = tf.constant(3.0, dtype=tf.float32)
    self.assertIs(
        tf.float32,
        tf.contrib.framework.assert_same_float_dtype([const_float], tf.float32))
    self.assertRaises(
        ValueError,
        tf.contrib.framework.assert_same_float_dtype, [const_float], tf.int32)

    sparse_float = tf.SparseTensor(
        tf.constant([[111], [232]], tf.int64),
        tf.constant([23.4, -43.2], tf.float32),
        tf.constant([500], tf.int64))
    self.assertIs(tf.float32, tf.contrib.framework.assert_same_float_dtype(
        [sparse_float], tf.float32))
    self.assertRaises(
        ValueError,
        tf.contrib.framework.assert_same_float_dtype, [sparse_float], tf.int32)
    self.assertRaises(
        ValueError, tf.contrib.framework.assert_same_float_dtype,
        [const_float, None, sparse_float], tf.float64)

    self.assertIs(
        tf.float32,
        tf.contrib.framework.assert_same_float_dtype(
            [const_float, sparse_float]))
    self.assertIs(tf.float32, tf.contrib.framework.assert_same_float_dtype(
        [const_float, sparse_float], tf.float32))

    const_int = tf.constant(3, dtype=tf.int32)
    self.assertRaises(ValueError, tf.contrib.framework.assert_same_float_dtype,
                      [sparse_float, const_int])
    self.assertRaises(ValueError, tf.contrib.framework.assert_same_float_dtype,
                      [sparse_float, const_int], tf.int32)
    self.assertRaises(ValueError, tf.contrib.framework.assert_same_float_dtype,
                      [sparse_float, const_int], tf.float32)
    self.assertRaises(
        ValueError, tf.contrib.framework.assert_same_float_dtype, [const_int])


<<<<<<< HEAD
class AssertLessTest(tf.test.TestCase):

  def test_raises_when_equal(self):
    with self.test_session():
      small = tf.constant([1, 2], name="small")
      with tf.control_dependencies(
          [tf.contrib.framework.assert_less(small, small)]):
        out = tf.identity(small)
      with self.assertRaisesOpError("small.*small"):
        out.eval()

  def test_raises_when_greater(self):
    with self.test_session():
      small = tf.constant([1, 2], name="small")
      big = tf.constant([3, 4], name="big")
      with tf.control_dependencies(
          [tf.contrib.framework.assert_less(big, small)]):
        out = tf.identity(small)
      with self.assertRaisesOpError("big.*small"):
        out.eval()

  def test_doesnt_raise_when_less(self):
    with self.test_session():
      small = tf.constant([3, 1], name="small")
      big = tf.constant([4, 2], name="big")
      with tf.control_dependencies(
          [tf.contrib.framework.assert_less(small, big)]):
        out = tf.identity(small)
      out.eval()

  def test_doesnt_raise_when_less_and_broadcastable_shapes(self):
    with self.test_session():
      small = tf.constant([1], name="small")
      big = tf.constant([3, 2], name="big")
      with tf.control_dependencies(
          [tf.contrib.framework.assert_less(small, big)]):
        out = tf.identity(small)
      out.eval()

  def test_raises_when_less_but_non_broadcastable_shapes(self):
    with self.test_session():
      small = tf.constant([1, 1, 1], name="small")
      big = tf.constant([3, 2], name="big")
      with self.assertRaisesRegexp(ValueError, "broadcast"):
        with tf.control_dependencies(
            [tf.contrib.framework.assert_less(small, big)]):
          out = tf.identity(small)
        out.eval()

  def test_doesnt_raise_when_both_empty(self):
    with self.test_session():
      larry = tf.constant([])
      curly = tf.constant([])
      with tf.control_dependencies(
          [tf.contrib.framework.assert_less(larry, curly)]):
        out = tf.identity(larry)
      out.eval()


class AssertLessEqualTest(tf.test.TestCase):

  def test_doesnt_raise_when_equal(self):
    with self.test_session():
      small = tf.constant([1, 2], name="small")
      with tf.control_dependencies(
          [tf.contrib.framework.assert_less_equal(small, small)]):
        out = tf.identity(small)
      out.eval()

  def test_raises_when_greater(self):
    with self.test_session():
      small = tf.constant([1, 2], name="small")
      big = tf.constant([3, 4], name="big")
      with tf.control_dependencies(
          [tf.contrib.framework.assert_less_equal(big, small)]):
        out = tf.identity(small)
      with self.assertRaisesOpError("big.*small"):
        out.eval()

  def test_doesnt_raise_when_less_equal(self):
    with self.test_session():
      small = tf.constant([1, 2], name="small")
      big = tf.constant([3, 2], name="big")
      with tf.control_dependencies(
          [tf.contrib.framework.assert_less_equal(small, big)]):
        out = tf.identity(small)
      out.eval()

  def test_doesnt_raise_when_less_equal_and_broadcastable_shapes(self):
    with self.test_session():
      small = tf.constant([1], name="small")
      big = tf.constant([3, 1], name="big")
      with tf.control_dependencies(
          [tf.contrib.framework.assert_less_equal(small, big)]):
        out = tf.identity(small)
      out.eval()

  def test_raises_when_less_equal_but_non_broadcastable_shapes(self):
    with self.test_session():
      small = tf.constant([1, 1, 1], name="small")
      big = tf.constant([3, 1], name="big")
      with self.assertRaisesRegexp(ValueError, "broadcast"):
        with tf.control_dependencies(
            [tf.contrib.framework.assert_less_equal(small, big)]):
          out = tf.identity(small)
        out.eval()

  def test_doesnt_raise_when_both_empty(self):
    with self.test_session():
      larry = tf.constant([])
      curly = tf.constant([])
      with tf.control_dependencies(
          [tf.contrib.framework.assert_less_equal(larry, curly)]):
        out = tf.identity(larry)
      out.eval()


class AssertNegativeTest(tf.test.TestCase):

  def test_doesnt_raise_when_negative(self):
    with self.test_session():
      frank = tf.constant([-1, -2], name="frank")
      with tf.control_dependencies(
          [tf.contrib.framework.assert_negative(frank)]):
        out = tf.identity(frank)
      out.eval()

  def test_raises_when_positive(self):
    with self.test_session():
      doug = tf.constant([1, 2], name="doug")
      with tf.control_dependencies(
          [tf.contrib.framework.assert_negative(doug)]):
        out = tf.identity(doug)
      with self.assertRaisesOpError("doug"):
        out.eval()

  def test_raises_when_zero(self):
    with self.test_session():
      claire = tf.constant([0], name="claire")
      with tf.control_dependencies(
          [tf.contrib.framework.assert_negative(claire)]):
        out = tf.identity(claire)
      with self.assertRaisesOpError("claire"):
        out.eval()

  def test_empty_tensor_doesnt_raise(self):
    # A tensor is negative when it satisfies:
    #   For every element x_i in x, x_i < 0
    # and an empty tensor has no elements, so this is trivially satisfied.
    # This is standard set theory.
    with self.test_session():
      empty = tf.constant([], name="empty")
      with tf.control_dependencies(
          [tf.contrib.framework.assert_negative(empty)]):
        out = tf.identity(empty)
      out.eval()


class AssertPositiveTest(tf.test.TestCase):

  def test_raises_when_negative(self):
    with self.test_session():
      freddie = tf.constant([-1, -2], name="freddie")
      with tf.control_dependencies(
          [tf.contrib.framework.assert_positive(freddie)]):
        out = tf.identity(freddie)
      with self.assertRaisesOpError("freddie"):
        out.eval()

  def test_doesnt_raise_when_positive(self):
    with self.test_session():
      remmy = tf.constant([1, 2], name="remmy")
      with tf.control_dependencies(
          [tf.contrib.framework.assert_positive(remmy)]):
        out = tf.identity(remmy)
      out.eval()

  def test_raises_when_zero(self):
    with self.test_session():
      meechum = tf.constant([0], name="meechum")
      with tf.control_dependencies(
          [tf.contrib.framework.assert_positive(meechum)]):
        out = tf.identity(meechum)
      with self.assertRaisesOpError("meechum"):
        out.eval()

  def test_empty_tensor_doesnt_raise(self):
    # A tensor is positive when it satisfies:
    #   For every element x_i in x, x_i > 0
    # and an empty tensor has no elements, so this is trivially satisfied.
    # This is standard set theory.
    with self.test_session():
      empty = tf.constant([], name="empty")
      with tf.control_dependencies(
          [tf.contrib.framework.assert_positive(empty)]):
        out = tf.identity(empty)
      out.eval()


class AssertRankTest(tf.test.TestCase):

  def test_rank_zero_tensor_raises_if_rank_too_small_static_rank(self):
    with self.test_session():
      tensor = tf.constant(1, name="my_tensor")
      desired_rank = 1
      with self.assertRaisesRegexp(ValueError, "my_tensor.*rank"):
        with tf.control_dependencies(
            [tf.contrib.framework.assert_rank(tensor, desired_rank)]):
          tf.identity(tensor).eval()

  def test_rank_zero_tensor_raises_if_rank_too_small_dynamic_rank(self):
    with self.test_session():
      tensor = tf.placeholder(tf.float32, name="my_tensor")
      desired_rank = 1
      with tf.control_dependencies(
          [tf.contrib.framework.assert_rank(tensor, desired_rank)]):
        with self.assertRaisesOpError("my_tensor.*rank"):
          tf.identity(tensor).eval(feed_dict={tensor: 0})

  def test_rank_zero_tensor_doesnt_raise_if_rank_just_right_static_rank(self):
    with self.test_session():
      tensor = tf.constant(1, name="my_tensor")
      desired_rank = 0
      with tf.control_dependencies(
          [tf.contrib.framework.assert_rank(tensor, desired_rank)]):
        tf.identity(tensor).eval()

  def test_rank_zero_tensor_doesnt_raise_if_rank_just_right_dynamic_rank(self):
    with self.test_session():
      tensor = tf.placeholder(tf.float32, name="my_tensor")
      desired_rank = 0
      with tf.control_dependencies(
          [tf.contrib.framework.assert_rank(tensor, desired_rank)]):
        tf.identity(tensor).eval(feed_dict={tensor: 0})

  def test_rank_one_tensor_raises_if_rank_too_large_static_rank(self):
    with self.test_session():
      tensor = tf.constant([1, 2], name="my_tensor")
      desired_rank = 0
      with self.assertRaisesRegexp(ValueError, "my_tensor.*rank"):
        with tf.control_dependencies(
            [tf.contrib.framework.assert_rank(tensor, desired_rank)]):
          tf.identity(tensor).eval()

  def test_rank_one_tensor_raises_if_rank_too_large_dynamic_rank(self):
    with self.test_session():
      tensor = tf.placeholder(tf.float32, name="my_tensor")
      desired_rank = 0
      with tf.control_dependencies(
          [tf.contrib.framework.assert_rank(tensor, desired_rank)]):
        with self.assertRaisesOpError("my_tensor.*rank"):
          tf.identity(tensor).eval(feed_dict={tensor: [1, 2]})

  def test_rank_one_tensor_doesnt_raise_if_rank_just_right_static_rank(self):
    with self.test_session():
      tensor = tf.constant([1, 2], name="my_tensor")
      desired_rank = 1
      with tf.control_dependencies(
          [tf.contrib.framework.assert_rank(tensor, desired_rank)]):
        tf.identity(tensor).eval()

  def test_rank_one_tensor_doesnt_raise_if_rank_just_right_dynamic_rank(self):
    with self.test_session():
      tensor = tf.placeholder(tf.float32, name="my_tensor")
      desired_rank = 1
      with tf.control_dependencies(
          [tf.contrib.framework.assert_rank(tensor, desired_rank)]):
        tf.identity(tensor).eval(feed_dict={tensor: [1, 2]})

  def test_rank_one_tensor_raises_if_rank_too_small_static_rank(self):
    with self.test_session():
      tensor = tf.constant([1, 2], name="my_tensor")
      desired_rank = 2
      with self.assertRaisesRegexp(ValueError, "my_tensor.*rank"):
        with tf.control_dependencies(
            [tf.contrib.framework.assert_rank(tensor, desired_rank)]):
          tf.identity(tensor).eval()

  def test_rank_one_tensor_raises_if_rank_too_small_dynamic_rank(self):
    with self.test_session():
      tensor = tf.placeholder(tf.float32, name="my_tensor")
      desired_rank = 2
      with tf.control_dependencies(
          [tf.contrib.framework.assert_rank(tensor, desired_rank)]):
        with self.assertRaisesOpError("my_tensor.*rank"):
          tf.identity(tensor).eval(feed_dict={tensor: [1, 2]})


class AssertRankAtLeastTest(tf.test.TestCase):

  def test_rank_zero_tensor_raises_if_rank_too_small_static_rank(self):
    with self.test_session():
      tensor = tf.constant(1, name="my_tensor")
      desired_rank = 1
      with self.assertRaisesRegexp(ValueError, "my_tensor.*rank"):
        with tf.control_dependencies(
            [tf.contrib.framework.assert_rank_at_least(tensor, desired_rank)]):
          tf.identity(tensor).eval()

  def test_rank_zero_tensor_raises_if_rank_too_small_dynamic_rank(self):
    with self.test_session():
      tensor = tf.placeholder(tf.float32, name="my_tensor")
      desired_rank = 1
      with tf.control_dependencies(
          [tf.contrib.framework.assert_rank_at_least(tensor, desired_rank)]):
        with self.assertRaisesOpError("my_tensor.*rank"):
          tf.identity(tensor).eval(feed_dict={tensor: 0})

  def test_rank_zero_tensor_doesnt_raise_if_rank_just_right_static_rank(self):
    with self.test_session():
      tensor = tf.constant(1, name="my_tensor")
      desired_rank = 0
      with tf.control_dependencies(
          [tf.contrib.framework.assert_rank_at_least(tensor, desired_rank)]):
        tf.identity(tensor).eval()

  def test_rank_zero_tensor_doesnt_raise_if_rank_just_right_dynamic_rank(self):
    with self.test_session():
      tensor = tf.placeholder(tf.float32, name="my_tensor")
      desired_rank = 0
      with tf.control_dependencies(
          [tf.contrib.framework.assert_rank_at_least(tensor, desired_rank)]):
        tf.identity(tensor).eval(feed_dict={tensor: 0})

  def test_rank_one_ten_doesnt_raise_raise_if_rank_too_large_static_rank(self):
    with self.test_session():
      tensor = tf.constant([1, 2], name="my_tensor")
      desired_rank = 0
      with tf.control_dependencies(
          [tf.contrib.framework.assert_rank_at_least(tensor, desired_rank)]):
        tf.identity(tensor).eval()

  def test_rank_one_ten_doesnt_raise_if_rank_too_large_dynamic_rank(self):
    with self.test_session():
      tensor = tf.placeholder(tf.float32, name="my_tensor")
      desired_rank = 0
      with tf.control_dependencies(
          [tf.contrib.framework.assert_rank_at_least(tensor, desired_rank)]):
        tf.identity(tensor).eval(feed_dict={tensor: [1, 2]})

  def test_rank_one_tensor_doesnt_raise_if_rank_just_right_static_rank(self):
    with self.test_session():
      tensor = tf.constant([1, 2], name="my_tensor")
      desired_rank = 1
      with tf.control_dependencies(
          [tf.contrib.framework.assert_rank_at_least(tensor, desired_rank)]):
        tf.identity(tensor).eval()

  def test_rank_one_tensor_doesnt_raise_if_rank_just_right_dynamic_rank(self):
    with self.test_session():
      tensor = tf.placeholder(tf.float32, name="my_tensor")
      desired_rank = 1
      with tf.control_dependencies(
          [tf.contrib.framework.assert_rank_at_least(tensor, desired_rank)]):
        tf.identity(tensor).eval(feed_dict={tensor: [1, 2]})

  def test_rank_one_tensor_raises_if_rank_too_small_static_rank(self):
    with self.test_session():
      tensor = tf.constant([1, 2], name="my_tensor")
      desired_rank = 2
      with self.assertRaisesRegexp(ValueError, "my_tensor.*rank"):
        with tf.control_dependencies(
            [tf.contrib.framework.assert_rank_at_least(tensor, desired_rank)]):
          tf.identity(tensor).eval()

  def test_rank_one_tensor_raises_if_rank_too_small_dynamic_rank(self):
    with self.test_session():
      tensor = tf.placeholder(tf.float32, name="my_tensor")
      desired_rank = 2
      with tf.control_dependencies(
          [tf.contrib.framework.assert_rank_at_least(tensor, desired_rank)]):
        with self.assertRaisesOpError("my_tensor.*rank"):
          tf.identity(tensor).eval(feed_dict={tensor: [1, 2]})


class AssertNonNegativeTest(tf.test.TestCase):

  def test_raises_when_negative(self):
    with self.test_session():
      zoe = tf.constant([-1, -2], name="zoe")
      with tf.control_dependencies(
          [tf.contrib.framework.assert_non_negative(zoe)]):
        out = tf.identity(zoe)
      with self.assertRaisesOpError("zoe"):
        out.eval()

  def test_doesnt_raise_when_zero_and_positive(self):
    with self.test_session():
      lucas = tf.constant([0, 2], name="lucas")
      with tf.control_dependencies(
          [tf.contrib.framework.assert_non_negative(lucas)]):
        out = tf.identity(lucas)
      out.eval()

  def test_empty_tensor_doesnt_raise(self):
    # A tensor is non-negative when it satisfies:
    #   For every element x_i in x, x_i >= 0
    # and an empty tensor has no elements, so this is trivially satisfied.
    # This is standard set theory.
    with self.test_session():
      empty = tf.constant([], name="empty")
      with tf.control_dependencies(
          [tf.contrib.framework.assert_non_negative(empty)]):
        out = tf.identity(empty)
      out.eval()


class AssertNonPositiveTest(tf.test.TestCase):

  def test_doesnt_raise_when_zero_and_negative(self):
    with self.test_session():
      tom = tf.constant([0, -2], name="tom")
      with tf.control_dependencies(
          [tf.contrib.framework.assert_non_positive(tom)]):
        out = tf.identity(tom)
      out.eval()

  def test_raises_when_positive(self):
    with self.test_session():
      rachel = tf.constant([0, 2], name="rachel")
      with tf.control_dependencies(
          [tf.contrib.framework.assert_non_positive(rachel)]):
        out = tf.identity(rachel)
      with self.assertRaisesOpError("rachel"):
        out.eval()

  def test_empty_tensor_doesnt_raise(self):
    # A tensor is non-positive when it satisfies:
    #   For every element x_i in x, x_i <= 0
    # and an empty tensor has no elements, so this is trivially satisfied.
    # This is standard set theory.
    with self.test_session():
      empty = tf.constant([], name="empty")
      with tf.control_dependencies(
          [tf.contrib.framework.assert_non_positive(empty)]):
        out = tf.identity(empty)
      out.eval()


=======
>>>>>>> fc3c0992
class AssertScalarIntTest(tf.test.TestCase):

  def test_assert_scalar_int(self):
    tf.contrib.framework.assert_scalar_int(tf.constant(3, dtype=tf.int32))
    tf.contrib.framework.assert_scalar_int(tf.constant(3, dtype=tf.int64))
    with self.assertRaisesRegexp(ValueError, "Unexpected type"):
      tf.contrib.framework.assert_scalar_int(tf.constant(3, dtype=tf.float32))
    with self.assertRaisesRegexp(ValueError, "Unexpected shape"):
      tf.contrib.framework.assert_scalar_int(
          tf.constant([3, 4], dtype=tf.int32))


class LocalVariabletest(tf.test.TestCase):

  def test_local_variable(self):
    with self.test_session() as sess:
      self.assertEquals([], tf.local_variables())
      value0 = 42
      tf.contrib.framework.local_variable(value0)
      value1 = 43
      tf.contrib.framework.local_variable(value1)
      variables = tf.local_variables()
      self.assertEquals(2, len(variables))
      self.assertRaises(tf.OpError, sess.run, variables)
      tf.initialize_variables(variables).run()
      self.assertAllEqual(set([value0, value1]), set(sess.run(variables)))


class ReduceSumNTest(tf.test.TestCase):

  def test_reduce_sum_n(self):
    with self.test_session():
      a = tf.constant(1)
      b = tf.constant([2])
      c = tf.constant([[3, 4], [5, 6]])
      self.assertEqual(21, tf.contrib.framework.reduce_sum_n([a, b, c]).eval())


class WithShapeTest(tf.test.TestCase):

  def _assert_with_shape(
      self, tensor, expected_value, expected_shape, unexpected_shapes):
    for unexpected_shape in unexpected_shapes:
      self.assertRaises(
          ValueError, tf.contrib.framework.with_shape, unexpected_shape, tensor)
      pattern = (
          r"\[Wrong shape for %s \[expected\] \[actual\].\] \[%s\] \[%s\]" %
          (tensor.name,
           " ".join([str(dim) for dim in unexpected_shape]),
           " ".join([str(dim) for dim in expected_shape])))
      self.assertRaisesRegexp(
          tf.OpError,
          re.compile(pattern),
          tf.contrib.framework.with_shape(
              tf.constant(unexpected_shape), tensor).eval)
      expected_placeholder = tf.placeholder(tf.float32)
      self.assertRaisesRegexp(
          tf.OpError,
          re.compile(pattern),
          tf.contrib.framework.with_same_shape(
              expected_placeholder, tensor).eval, {
                  expected_placeholder: np.ones(unexpected_shape)
              })

    self.assertIs(tensor, tf.contrib.framework.with_shape(
        expected_shape, tensor))
    self.assertIs(tensor, tf.contrib.framework.with_same_shape(
        tf.constant(1, shape=expected_shape), tensor))
    tensor_with_shape = tf.contrib.framework.with_shape(
        tf.constant(expected_shape), tensor)
    np.testing.assert_array_equal(expected_value, tensor_with_shape.eval())
    tensor_with_same_shape = tf.contrib.framework.with_same_shape(
        expected_placeholder, tensor)
    np.testing.assert_array_equal(expected_value, tensor_with_same_shape.eval({
        expected_placeholder: np.ones(expected_shape)
    }))

  def test_with_shape_invalid_expected_shape(self):
    with self.test_session():
      self.assertRaisesRegexp(
          ValueError, "Invalid rank", tf.contrib.framework.with_shape,
          [[1], [2]], tf.constant(1.0))

  def test_with_shape_invalid_type(self):
    with self.test_session():
      self.assertRaisesRegexp(
          ValueError, "Invalid dtype", tf.contrib.framework.with_shape,
          [1.1], tf.constant([1.0]))
      self.assertRaisesRegexp(
          ValueError, "Invalid dtype", tf.contrib.framework.with_shape,
          np.array([1.1]), tf.constant(1.0))
      self.assertRaisesRegexp(
          ValueError, "Invalid dtype", tf.contrib.framework.with_shape,
          tf.constant(np.array([1.1])), tf.constant(1.0))

  def test_with_shape_0(self):
    with self.test_session():
      value = 42
      shape = [0]
      unexpected_shapes = [[1], [2], [1, 1]]
      self._assert_with_shape(
          tf.constant(value, shape=shape), value, shape, unexpected_shapes)

  def test_with_shape_1(self):
    with self.test_session():
      value = [42]
      shape = [1]
      unexpected_shapes = [[0], [2], [1, 1]]
      self._assert_with_shape(
          tf.constant(value, shape=shape), value, shape, unexpected_shapes)

  def test_with_shape_2(self):
    with self.test_session():
      value = [42, 43]
      shape = [2]
      unexpected_shapes = [[0], [1], [2, 1]]
      self._assert_with_shape(
          tf.constant(value, shape=shape), value, shape, unexpected_shapes)

  def test_with_shape_2x2(self):
    with self.test_session():
      value = [[42, 43], [44, 45]]
      shape = [2, 2]
      unexpected_shapes = [[0], [1], [2, 1]]
      self._assert_with_shape(
          tf.constant(value, shape=shape), value, shape, unexpected_shapes)

  def test_with_shape_none(self):
    with self.test_session():
      tensor_no_shape = tf.placeholder(tf.float32)

      compatible_shape = [2, 2]
      with_present_2x2 = tf.contrib.framework.with_shape(
          compatible_shape, tensor_no_shape)
      self.assertEquals(compatible_shape, with_present_2x2.get_shape().dims)
      with_future_2x2 = tf.contrib.framework.with_shape(
          tf.constant(compatible_shape), tensor_no_shape)

      array_2x2 = [[42.0, 43.0], [44.0, 45.0]]
      for tensor_2x2 in [with_present_2x2, with_future_2x2]:
        np.testing.assert_array_equal(
            array_2x2, tensor_2x2.eval({tensor_no_shape: array_2x2}))
        self.assertRaisesRegexp(
            tf.OpError, "Wrong shape", tensor_2x2.eval,
            {tensor_no_shape: [42.0, 43.0]})
        self.assertRaisesRegexp(
            tf.OpError, "Wrong shape", tensor_2x2.eval,
            {tensor_no_shape: [42.0]})

  def test_with_shape_partial(self):
    with self.test_session():
      tensor_partial_shape = tf.placeholder(tf.float32)
      tensor_partial_shape.set_shape([None, 2])

      for incompatible_shape in [[0], [1]]:
        self.assertRaisesRegexp(
            ValueError, r"Shapes \(\?, 2\) and \([01],\) are not compatible",
            tf.contrib.framework.with_shape,
            incompatible_shape, tensor_partial_shape)
      for incompatible_shape in [[1, 2, 1]]:
        self.assertRaisesRegexp(
            ValueError, "Incompatible shapes", tf.contrib.framework.with_shape,
            incompatible_shape, tensor_partial_shape)
      for incompatible_shape in [[2, 1]]:
        self.assertRaisesRegexp(
            ValueError, r"Shapes \(\?, 2\) and \(2, 1\) are not compatible",
            tf.contrib.framework.with_shape,
            incompatible_shape, tensor_partial_shape)

      compatible_shape = [2, 2]
      with_present_2x2 = tf.contrib.framework.with_shape(
          compatible_shape, tensor_partial_shape)
      self.assertEquals(compatible_shape, with_present_2x2.get_shape().dims)
      with_future_2x2 = tf.contrib.framework.with_shape(
          tf.constant(compatible_shape), tensor_partial_shape)

      array_2x2 = [[42.0, 43.0], [44.0, 45.0]]
      for tensor_2x2 in [with_present_2x2, with_future_2x2]:
        np.testing.assert_array_equal(
            array_2x2, tensor_2x2.eval({tensor_partial_shape: array_2x2}))
        self.assertRaises(
            ValueError, tensor_2x2.eval, {tensor_partial_shape: [42.0, 43.0]})
        self.assertRaises(
            ValueError, tensor_2x2.eval, {tensor_partial_shape: [42.0]})


if __name__ == "__main__":
  tf.test.main()<|MERGE_RESOLUTION|>--- conflicted
+++ resolved
@@ -83,448 +83,6 @@
         ValueError, tf.contrib.framework.assert_same_float_dtype, [const_int])
 
 
-<<<<<<< HEAD
-class AssertLessTest(tf.test.TestCase):
-
-  def test_raises_when_equal(self):
-    with self.test_session():
-      small = tf.constant([1, 2], name="small")
-      with tf.control_dependencies(
-          [tf.contrib.framework.assert_less(small, small)]):
-        out = tf.identity(small)
-      with self.assertRaisesOpError("small.*small"):
-        out.eval()
-
-  def test_raises_when_greater(self):
-    with self.test_session():
-      small = tf.constant([1, 2], name="small")
-      big = tf.constant([3, 4], name="big")
-      with tf.control_dependencies(
-          [tf.contrib.framework.assert_less(big, small)]):
-        out = tf.identity(small)
-      with self.assertRaisesOpError("big.*small"):
-        out.eval()
-
-  def test_doesnt_raise_when_less(self):
-    with self.test_session():
-      small = tf.constant([3, 1], name="small")
-      big = tf.constant([4, 2], name="big")
-      with tf.control_dependencies(
-          [tf.contrib.framework.assert_less(small, big)]):
-        out = tf.identity(small)
-      out.eval()
-
-  def test_doesnt_raise_when_less_and_broadcastable_shapes(self):
-    with self.test_session():
-      small = tf.constant([1], name="small")
-      big = tf.constant([3, 2], name="big")
-      with tf.control_dependencies(
-          [tf.contrib.framework.assert_less(small, big)]):
-        out = tf.identity(small)
-      out.eval()
-
-  def test_raises_when_less_but_non_broadcastable_shapes(self):
-    with self.test_session():
-      small = tf.constant([1, 1, 1], name="small")
-      big = tf.constant([3, 2], name="big")
-      with self.assertRaisesRegexp(ValueError, "broadcast"):
-        with tf.control_dependencies(
-            [tf.contrib.framework.assert_less(small, big)]):
-          out = tf.identity(small)
-        out.eval()
-
-  def test_doesnt_raise_when_both_empty(self):
-    with self.test_session():
-      larry = tf.constant([])
-      curly = tf.constant([])
-      with tf.control_dependencies(
-          [tf.contrib.framework.assert_less(larry, curly)]):
-        out = tf.identity(larry)
-      out.eval()
-
-
-class AssertLessEqualTest(tf.test.TestCase):
-
-  def test_doesnt_raise_when_equal(self):
-    with self.test_session():
-      small = tf.constant([1, 2], name="small")
-      with tf.control_dependencies(
-          [tf.contrib.framework.assert_less_equal(small, small)]):
-        out = tf.identity(small)
-      out.eval()
-
-  def test_raises_when_greater(self):
-    with self.test_session():
-      small = tf.constant([1, 2], name="small")
-      big = tf.constant([3, 4], name="big")
-      with tf.control_dependencies(
-          [tf.contrib.framework.assert_less_equal(big, small)]):
-        out = tf.identity(small)
-      with self.assertRaisesOpError("big.*small"):
-        out.eval()
-
-  def test_doesnt_raise_when_less_equal(self):
-    with self.test_session():
-      small = tf.constant([1, 2], name="small")
-      big = tf.constant([3, 2], name="big")
-      with tf.control_dependencies(
-          [tf.contrib.framework.assert_less_equal(small, big)]):
-        out = tf.identity(small)
-      out.eval()
-
-  def test_doesnt_raise_when_less_equal_and_broadcastable_shapes(self):
-    with self.test_session():
-      small = tf.constant([1], name="small")
-      big = tf.constant([3, 1], name="big")
-      with tf.control_dependencies(
-          [tf.contrib.framework.assert_less_equal(small, big)]):
-        out = tf.identity(small)
-      out.eval()
-
-  def test_raises_when_less_equal_but_non_broadcastable_shapes(self):
-    with self.test_session():
-      small = tf.constant([1, 1, 1], name="small")
-      big = tf.constant([3, 1], name="big")
-      with self.assertRaisesRegexp(ValueError, "broadcast"):
-        with tf.control_dependencies(
-            [tf.contrib.framework.assert_less_equal(small, big)]):
-          out = tf.identity(small)
-        out.eval()
-
-  def test_doesnt_raise_when_both_empty(self):
-    with self.test_session():
-      larry = tf.constant([])
-      curly = tf.constant([])
-      with tf.control_dependencies(
-          [tf.contrib.framework.assert_less_equal(larry, curly)]):
-        out = tf.identity(larry)
-      out.eval()
-
-
-class AssertNegativeTest(tf.test.TestCase):
-
-  def test_doesnt_raise_when_negative(self):
-    with self.test_session():
-      frank = tf.constant([-1, -2], name="frank")
-      with tf.control_dependencies(
-          [tf.contrib.framework.assert_negative(frank)]):
-        out = tf.identity(frank)
-      out.eval()
-
-  def test_raises_when_positive(self):
-    with self.test_session():
-      doug = tf.constant([1, 2], name="doug")
-      with tf.control_dependencies(
-          [tf.contrib.framework.assert_negative(doug)]):
-        out = tf.identity(doug)
-      with self.assertRaisesOpError("doug"):
-        out.eval()
-
-  def test_raises_when_zero(self):
-    with self.test_session():
-      claire = tf.constant([0], name="claire")
-      with tf.control_dependencies(
-          [tf.contrib.framework.assert_negative(claire)]):
-        out = tf.identity(claire)
-      with self.assertRaisesOpError("claire"):
-        out.eval()
-
-  def test_empty_tensor_doesnt_raise(self):
-    # A tensor is negative when it satisfies:
-    #   For every element x_i in x, x_i < 0
-    # and an empty tensor has no elements, so this is trivially satisfied.
-    # This is standard set theory.
-    with self.test_session():
-      empty = tf.constant([], name="empty")
-      with tf.control_dependencies(
-          [tf.contrib.framework.assert_negative(empty)]):
-        out = tf.identity(empty)
-      out.eval()
-
-
-class AssertPositiveTest(tf.test.TestCase):
-
-  def test_raises_when_negative(self):
-    with self.test_session():
-      freddie = tf.constant([-1, -2], name="freddie")
-      with tf.control_dependencies(
-          [tf.contrib.framework.assert_positive(freddie)]):
-        out = tf.identity(freddie)
-      with self.assertRaisesOpError("freddie"):
-        out.eval()
-
-  def test_doesnt_raise_when_positive(self):
-    with self.test_session():
-      remmy = tf.constant([1, 2], name="remmy")
-      with tf.control_dependencies(
-          [tf.contrib.framework.assert_positive(remmy)]):
-        out = tf.identity(remmy)
-      out.eval()
-
-  def test_raises_when_zero(self):
-    with self.test_session():
-      meechum = tf.constant([0], name="meechum")
-      with tf.control_dependencies(
-          [tf.contrib.framework.assert_positive(meechum)]):
-        out = tf.identity(meechum)
-      with self.assertRaisesOpError("meechum"):
-        out.eval()
-
-  def test_empty_tensor_doesnt_raise(self):
-    # A tensor is positive when it satisfies:
-    #   For every element x_i in x, x_i > 0
-    # and an empty tensor has no elements, so this is trivially satisfied.
-    # This is standard set theory.
-    with self.test_session():
-      empty = tf.constant([], name="empty")
-      with tf.control_dependencies(
-          [tf.contrib.framework.assert_positive(empty)]):
-        out = tf.identity(empty)
-      out.eval()
-
-
-class AssertRankTest(tf.test.TestCase):
-
-  def test_rank_zero_tensor_raises_if_rank_too_small_static_rank(self):
-    with self.test_session():
-      tensor = tf.constant(1, name="my_tensor")
-      desired_rank = 1
-      with self.assertRaisesRegexp(ValueError, "my_tensor.*rank"):
-        with tf.control_dependencies(
-            [tf.contrib.framework.assert_rank(tensor, desired_rank)]):
-          tf.identity(tensor).eval()
-
-  def test_rank_zero_tensor_raises_if_rank_too_small_dynamic_rank(self):
-    with self.test_session():
-      tensor = tf.placeholder(tf.float32, name="my_tensor")
-      desired_rank = 1
-      with tf.control_dependencies(
-          [tf.contrib.framework.assert_rank(tensor, desired_rank)]):
-        with self.assertRaisesOpError("my_tensor.*rank"):
-          tf.identity(tensor).eval(feed_dict={tensor: 0})
-
-  def test_rank_zero_tensor_doesnt_raise_if_rank_just_right_static_rank(self):
-    with self.test_session():
-      tensor = tf.constant(1, name="my_tensor")
-      desired_rank = 0
-      with tf.control_dependencies(
-          [tf.contrib.framework.assert_rank(tensor, desired_rank)]):
-        tf.identity(tensor).eval()
-
-  def test_rank_zero_tensor_doesnt_raise_if_rank_just_right_dynamic_rank(self):
-    with self.test_session():
-      tensor = tf.placeholder(tf.float32, name="my_tensor")
-      desired_rank = 0
-      with tf.control_dependencies(
-          [tf.contrib.framework.assert_rank(tensor, desired_rank)]):
-        tf.identity(tensor).eval(feed_dict={tensor: 0})
-
-  def test_rank_one_tensor_raises_if_rank_too_large_static_rank(self):
-    with self.test_session():
-      tensor = tf.constant([1, 2], name="my_tensor")
-      desired_rank = 0
-      with self.assertRaisesRegexp(ValueError, "my_tensor.*rank"):
-        with tf.control_dependencies(
-            [tf.contrib.framework.assert_rank(tensor, desired_rank)]):
-          tf.identity(tensor).eval()
-
-  def test_rank_one_tensor_raises_if_rank_too_large_dynamic_rank(self):
-    with self.test_session():
-      tensor = tf.placeholder(tf.float32, name="my_tensor")
-      desired_rank = 0
-      with tf.control_dependencies(
-          [tf.contrib.framework.assert_rank(tensor, desired_rank)]):
-        with self.assertRaisesOpError("my_tensor.*rank"):
-          tf.identity(tensor).eval(feed_dict={tensor: [1, 2]})
-
-  def test_rank_one_tensor_doesnt_raise_if_rank_just_right_static_rank(self):
-    with self.test_session():
-      tensor = tf.constant([1, 2], name="my_tensor")
-      desired_rank = 1
-      with tf.control_dependencies(
-          [tf.contrib.framework.assert_rank(tensor, desired_rank)]):
-        tf.identity(tensor).eval()
-
-  def test_rank_one_tensor_doesnt_raise_if_rank_just_right_dynamic_rank(self):
-    with self.test_session():
-      tensor = tf.placeholder(tf.float32, name="my_tensor")
-      desired_rank = 1
-      with tf.control_dependencies(
-          [tf.contrib.framework.assert_rank(tensor, desired_rank)]):
-        tf.identity(tensor).eval(feed_dict={tensor: [1, 2]})
-
-  def test_rank_one_tensor_raises_if_rank_too_small_static_rank(self):
-    with self.test_session():
-      tensor = tf.constant([1, 2], name="my_tensor")
-      desired_rank = 2
-      with self.assertRaisesRegexp(ValueError, "my_tensor.*rank"):
-        with tf.control_dependencies(
-            [tf.contrib.framework.assert_rank(tensor, desired_rank)]):
-          tf.identity(tensor).eval()
-
-  def test_rank_one_tensor_raises_if_rank_too_small_dynamic_rank(self):
-    with self.test_session():
-      tensor = tf.placeholder(tf.float32, name="my_tensor")
-      desired_rank = 2
-      with tf.control_dependencies(
-          [tf.contrib.framework.assert_rank(tensor, desired_rank)]):
-        with self.assertRaisesOpError("my_tensor.*rank"):
-          tf.identity(tensor).eval(feed_dict={tensor: [1, 2]})
-
-
-class AssertRankAtLeastTest(tf.test.TestCase):
-
-  def test_rank_zero_tensor_raises_if_rank_too_small_static_rank(self):
-    with self.test_session():
-      tensor = tf.constant(1, name="my_tensor")
-      desired_rank = 1
-      with self.assertRaisesRegexp(ValueError, "my_tensor.*rank"):
-        with tf.control_dependencies(
-            [tf.contrib.framework.assert_rank_at_least(tensor, desired_rank)]):
-          tf.identity(tensor).eval()
-
-  def test_rank_zero_tensor_raises_if_rank_too_small_dynamic_rank(self):
-    with self.test_session():
-      tensor = tf.placeholder(tf.float32, name="my_tensor")
-      desired_rank = 1
-      with tf.control_dependencies(
-          [tf.contrib.framework.assert_rank_at_least(tensor, desired_rank)]):
-        with self.assertRaisesOpError("my_tensor.*rank"):
-          tf.identity(tensor).eval(feed_dict={tensor: 0})
-
-  def test_rank_zero_tensor_doesnt_raise_if_rank_just_right_static_rank(self):
-    with self.test_session():
-      tensor = tf.constant(1, name="my_tensor")
-      desired_rank = 0
-      with tf.control_dependencies(
-          [tf.contrib.framework.assert_rank_at_least(tensor, desired_rank)]):
-        tf.identity(tensor).eval()
-
-  def test_rank_zero_tensor_doesnt_raise_if_rank_just_right_dynamic_rank(self):
-    with self.test_session():
-      tensor = tf.placeholder(tf.float32, name="my_tensor")
-      desired_rank = 0
-      with tf.control_dependencies(
-          [tf.contrib.framework.assert_rank_at_least(tensor, desired_rank)]):
-        tf.identity(tensor).eval(feed_dict={tensor: 0})
-
-  def test_rank_one_ten_doesnt_raise_raise_if_rank_too_large_static_rank(self):
-    with self.test_session():
-      tensor = tf.constant([1, 2], name="my_tensor")
-      desired_rank = 0
-      with tf.control_dependencies(
-          [tf.contrib.framework.assert_rank_at_least(tensor, desired_rank)]):
-        tf.identity(tensor).eval()
-
-  def test_rank_one_ten_doesnt_raise_if_rank_too_large_dynamic_rank(self):
-    with self.test_session():
-      tensor = tf.placeholder(tf.float32, name="my_tensor")
-      desired_rank = 0
-      with tf.control_dependencies(
-          [tf.contrib.framework.assert_rank_at_least(tensor, desired_rank)]):
-        tf.identity(tensor).eval(feed_dict={tensor: [1, 2]})
-
-  def test_rank_one_tensor_doesnt_raise_if_rank_just_right_static_rank(self):
-    with self.test_session():
-      tensor = tf.constant([1, 2], name="my_tensor")
-      desired_rank = 1
-      with tf.control_dependencies(
-          [tf.contrib.framework.assert_rank_at_least(tensor, desired_rank)]):
-        tf.identity(tensor).eval()
-
-  def test_rank_one_tensor_doesnt_raise_if_rank_just_right_dynamic_rank(self):
-    with self.test_session():
-      tensor = tf.placeholder(tf.float32, name="my_tensor")
-      desired_rank = 1
-      with tf.control_dependencies(
-          [tf.contrib.framework.assert_rank_at_least(tensor, desired_rank)]):
-        tf.identity(tensor).eval(feed_dict={tensor: [1, 2]})
-
-  def test_rank_one_tensor_raises_if_rank_too_small_static_rank(self):
-    with self.test_session():
-      tensor = tf.constant([1, 2], name="my_tensor")
-      desired_rank = 2
-      with self.assertRaisesRegexp(ValueError, "my_tensor.*rank"):
-        with tf.control_dependencies(
-            [tf.contrib.framework.assert_rank_at_least(tensor, desired_rank)]):
-          tf.identity(tensor).eval()
-
-  def test_rank_one_tensor_raises_if_rank_too_small_dynamic_rank(self):
-    with self.test_session():
-      tensor = tf.placeholder(tf.float32, name="my_tensor")
-      desired_rank = 2
-      with tf.control_dependencies(
-          [tf.contrib.framework.assert_rank_at_least(tensor, desired_rank)]):
-        with self.assertRaisesOpError("my_tensor.*rank"):
-          tf.identity(tensor).eval(feed_dict={tensor: [1, 2]})
-
-
-class AssertNonNegativeTest(tf.test.TestCase):
-
-  def test_raises_when_negative(self):
-    with self.test_session():
-      zoe = tf.constant([-1, -2], name="zoe")
-      with tf.control_dependencies(
-          [tf.contrib.framework.assert_non_negative(zoe)]):
-        out = tf.identity(zoe)
-      with self.assertRaisesOpError("zoe"):
-        out.eval()
-
-  def test_doesnt_raise_when_zero_and_positive(self):
-    with self.test_session():
-      lucas = tf.constant([0, 2], name="lucas")
-      with tf.control_dependencies(
-          [tf.contrib.framework.assert_non_negative(lucas)]):
-        out = tf.identity(lucas)
-      out.eval()
-
-  def test_empty_tensor_doesnt_raise(self):
-    # A tensor is non-negative when it satisfies:
-    #   For every element x_i in x, x_i >= 0
-    # and an empty tensor has no elements, so this is trivially satisfied.
-    # This is standard set theory.
-    with self.test_session():
-      empty = tf.constant([], name="empty")
-      with tf.control_dependencies(
-          [tf.contrib.framework.assert_non_negative(empty)]):
-        out = tf.identity(empty)
-      out.eval()
-
-
-class AssertNonPositiveTest(tf.test.TestCase):
-
-  def test_doesnt_raise_when_zero_and_negative(self):
-    with self.test_session():
-      tom = tf.constant([0, -2], name="tom")
-      with tf.control_dependencies(
-          [tf.contrib.framework.assert_non_positive(tom)]):
-        out = tf.identity(tom)
-      out.eval()
-
-  def test_raises_when_positive(self):
-    with self.test_session():
-      rachel = tf.constant([0, 2], name="rachel")
-      with tf.control_dependencies(
-          [tf.contrib.framework.assert_non_positive(rachel)]):
-        out = tf.identity(rachel)
-      with self.assertRaisesOpError("rachel"):
-        out.eval()
-
-  def test_empty_tensor_doesnt_raise(self):
-    # A tensor is non-positive when it satisfies:
-    #   For every element x_i in x, x_i <= 0
-    # and an empty tensor has no elements, so this is trivially satisfied.
-    # This is standard set theory.
-    with self.test_session():
-      empty = tf.constant([], name="empty")
-      with tf.control_dependencies(
-          [tf.contrib.framework.assert_non_positive(empty)]):
-        out = tf.identity(empty)
-      out.eval()
-
-
-=======
->>>>>>> fc3c0992
 class AssertScalarIntTest(tf.test.TestCase):
 
   def test_assert_scalar_int(self):
